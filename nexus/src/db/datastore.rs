/*!
 * Primary control plane interface for database read and write operations
 */

/*
 * TODO-scalability review all queries for use of indexes (may need
 * "time_deleted IS NOT NULL" conditions) Figure out how to automate this.
 *
 * TODO-design Better support for joins?
 * The interfaces here often require that to do anything with an object, a
 * caller must first look up the id and then do operations with the id.  For
 * example, the caller of project_list_disks() always looks up the project to
 * get the project_id, then lists disks having that project_id.  It's possible
 * to implement this instead with a JOIN in the database so that we do it with
 * one database round-trip.  We could use CTEs similar to what we do with
 * conditional updates to distinguish the case where the project didn't exist
 * vs. there were no disks in it.  This seems likely to be a fair bit more
 * complicated to do safely and generally compared to what we have now.
 */

use super::collection_insert::{AsyncInsertError, DatastoreCollection};
use super::error::diesel_pool_result_optional;
use super::identity::{Asset, Resource};
use super::Pool;
use crate::authz;
use crate::context::OpContext;
use async_bb8_diesel::{AsyncRunQueryDsl, ConnectionManager};
use chrono::Utc;
use diesel::upsert::excluded;
use diesel::{ExpressionMethods, QueryDsl, SelectableHelper};
use omicron_common::api;
use omicron_common::api::external::CreateResult;
use omicron_common::api::external::DataPageParams;
use omicron_common::api::external::DeleteResult;
use omicron_common::api::external::Error;
use omicron_common::api::external::ListResultVec;
use omicron_common::api::external::LookupResult;
use omicron_common::api::external::LookupType;
use omicron_common::api::external::ResourceType;
use omicron_common::api::external::UpdateResult;
use omicron_common::bail_unless;
use std::convert::TryFrom;
use std::sync::Arc;
use uuid::Uuid;

use crate::db::{
    self,
    error::{
        public_error_from_diesel_pool, public_error_from_diesel_pool_create,
    },
    model::{
<<<<<<< HEAD
        ConsoleSession, Dataset, Disk, DiskAttachment, DiskRuntimeState,
        Generation, Instance, InstanceRuntimeState, Name, Organization,
        OrganizationUpdate, OximeterInfo, ProducerEndpoint, Project,
        ProjectUpdate, Sled, Vpc, VpcRouter, VpcSubnet, VpcSubnetUpdate,
        VpcUpdate, Zpool,
=======
        ConsoleSession, Disk, DiskAttachment, DiskRuntimeState, Generation,
        Instance, InstanceRuntimeState, Name, Organization, OrganizationUpdate,
        OximeterInfo, ProducerEndpoint, Project, ProjectUpdate, RouterRoute,
        RouterRouteUpdate, Sled, Vpc, VpcRouter, VpcRouterUpdate, VpcSubnet,
        VpcSubnetUpdate, VpcUpdate,
>>>>>>> 66b08b34
    },
    pagination::paginated,
    update_and_check::{UpdateAndCheck, UpdateStatus},
};

pub struct DataStore {
    pool: Arc<Pool>,
}

impl DataStore {
    pub fn new(pool: Arc<Pool>) -> Self {
        DataStore { pool }
    }

    // TODO-security This should be deprecated in favor of pool_authorized(),
    // which gives us the chance to do a minimal security check before hitting
    // the database.  Eventually, this function should only be used for doing
    // authentication in the first place (since we can't do an authz check in
    // that case).
    fn pool(&self) -> &bb8::Pool<ConnectionManager<diesel::PgConnection>> {
        self.pool.pool()
    }

    fn pool_authorized(
        &self,
        opctx: &OpContext,
    ) -> Result<&bb8::Pool<ConnectionManager<diesel::PgConnection>>, Error>
    {
        opctx.authorize(authz::Action::Query, authz::DATABASE)?;
        Ok(self.pool.pool())
    }

    /// Stores a new sled in the database.
    pub async fn sled_upsert(&self, sled: Sled) -> CreateResult<Sled> {
        use db::schema::sled::dsl;
        diesel::insert_into(dsl::sled)
            .values(sled.clone())
            .on_conflict(dsl::id)
            .do_update()
            .set((
                dsl::time_modified.eq(Utc::now()),
                dsl::ip.eq(sled.ip),
                dsl::port.eq(sled.port),
            ))
            .returning(Sled::as_returning())
            .get_result_async(self.pool())
            .await
            .map_err(|e| {
                public_error_from_diesel_pool_create(
                    e,
                    ResourceType::Sled,
                    &sled.id().to_string(),
                )
            })
    }

    pub async fn sled_list(
        &self,
        pagparams: &DataPageParams<'_, Uuid>,
    ) -> ListResultVec<Sled> {
        use db::schema::sled::dsl;
        paginated(dsl::sled, dsl::id, pagparams)
            .select(Sled::as_select())
            .load_async(self.pool())
            .await
            .map_err(|e| {
                public_error_from_diesel_pool(
                    e,
                    ResourceType::Sled,
                    LookupType::Other("Listing All".to_string()),
                )
            })
    }

    pub async fn sled_fetch(&self, id: Uuid) -> LookupResult<Sled> {
        use db::schema::sled::dsl;
        dsl::sled
            .filter(dsl::id.eq(id))
            .select(Sled::as_select())
            .first_async(self.pool())
            .await
            .map_err(|e| {
                public_error_from_diesel_pool(
                    e,
                    ResourceType::Sled,
                    LookupType::ById(id),
                )
            })
    }

    /// Stores a new zpool in the database.
    pub async fn zpool_upsert(&self, zpool: Zpool) -> CreateResult<Zpool> {
        use db::schema::zpool::dsl;

        let sled_id = zpool.sled_id;
        Sled::insert_resource(
            sled_id,
            diesel::insert_into(dsl::zpool)
                .values(zpool.clone())
                .on_conflict(dsl::id)
                .do_update()
                .set((
                    dsl::time_modified.eq(Utc::now()),
                    dsl::sled_id.eq(excluded(dsl::sled_id)),
                    dsl::total_size.eq(excluded(dsl::total_size)),
                )),
        )
        .insert_and_get_result_async(self.pool())
        .await
        .map_err(|e| match e {
            InsertError::CollectionNotFound => Error::ObjectNotFound {
                type_name: ResourceType::Sled,
                lookup_type: LookupType::ById(sled_id),
            },
            InsertError::DatabaseError(e) => {
                public_error_from_diesel_pool_create(
                    e,
                    ResourceType::Zpool,
                    &zpool.id().to_string(),
                )
            }
        })
    }

    /// Stores a new dataset in the database.
    pub async fn dataset_upsert(
        &self,
        dataset: Dataset,
    ) -> CreateResult<Dataset> {
        use db::schema::dataset::dsl;

        let zpool_id = dataset.pool_id;
        Zpool::insert_resource(
            zpool_id,
            diesel::insert_into(dsl::dataset)
                .values(dataset.clone())
                .on_conflict(dsl::id)
                .do_update()
                .set((
                    dsl::time_modified.eq(Utc::now()),
                    dsl::pool_id.eq(excluded(dsl::id)),
                    dsl::ip.eq(excluded(dsl::ip)),
                    dsl::port.eq(excluded(dsl::port)),
                    dsl::flavor.eq(excluded(dsl::flavor)),
                )),
        )
        .insert_and_get_result_async(self.pool())
        .await
        .map_err(|e| match e {
            InsertError::CollectionNotFound => Error::ObjectNotFound {
                type_name: ResourceType::Zpool,
                lookup_type: LookupType::ById(zpool_id),
            },
            InsertError::DatabaseError(e) => {
                public_error_from_diesel_pool_create(
                    e,
                    ResourceType::Dataset,
                    &dataset.id().to_string(),
                )
            }
        })
    }

    /// Create a organization
    pub async fn organization_create(
        &self,
        opctx: &OpContext,
        organization: Organization,
    ) -> CreateResult<Organization> {
        use db::schema::organization::dsl;

        opctx.authorize(authz::Action::CreateOrganization, authz::FLEET)?;

        let name = organization.name().as_str().to_string();
        diesel::insert_into(dsl::organization)
            .values(organization)
            .returning(Organization::as_returning())
            .get_result_async(self.pool_authorized(opctx)?)
            .await
            .map_err(|e| {
                public_error_from_diesel_pool_create(
                    e,
                    ResourceType::Organization,
                    name.as_str(),
                )
            })
    }

    /// Lookup a organization by name.
    pub async fn organization_fetch(
        &self,
        name: &Name,
    ) -> LookupResult<Organization> {
        use db::schema::organization::dsl;
        dsl::organization
            .filter(dsl::time_deleted.is_null())
            .filter(dsl::name.eq(name.clone()))
            .select(Organization::as_select())
            .first_async::<Organization>(self.pool())
            .await
            .map_err(|e| {
                public_error_from_diesel_pool(
                    e,
                    ResourceType::Organization,
                    LookupType::ByName(name.as_str().to_owned()),
                )
            })
    }

    /// Delete a organization
    pub async fn organization_delete(&self, name: &Name) -> DeleteResult {
        use db::schema::organization::dsl;
        use db::schema::project;

        let (id, rcgen) = dsl::organization
            .filter(dsl::time_deleted.is_null())
            .filter(dsl::name.eq(name.clone()))
            .select((dsl::id, dsl::rcgen))
            .get_result_async::<(Uuid, Generation)>(self.pool())
            .await
            .map_err(|e| {
                public_error_from_diesel_pool(
                    e,
                    ResourceType::Organization,
                    LookupType::ByName(name.as_str().to_owned()),
                )
            })?;

        // Make sure there are no projects present within this organization.
        let project_found = diesel_pool_result_optional(
            project::dsl::project
                .filter(project::dsl::organization_id.eq(id))
                .filter(project::dsl::time_deleted.is_null())
                .select(project::dsl::id)
                .limit(1)
                .first_async::<Uuid>(self.pool())
                .await,
        )
        .map_err(|e| {
            public_error_from_diesel_pool(
                e,
                ResourceType::Project,
                LookupType::Other("by organization_id".to_string()),
            )
        })?;
        if project_found.is_some() {
            return Err(Error::InvalidRequest {
                message: "organization to be deleted contains a project"
                    .to_string(),
            });
        }

        let now = Utc::now();
        let updated_rows = diesel::update(dsl::organization)
            .filter(dsl::time_deleted.is_null())
            .filter(dsl::id.eq(id))
            .filter(dsl::rcgen.eq(rcgen))
            .set(dsl::time_deleted.eq(now))
            .execute_async(self.pool())
            .await
            .map_err(|e| {
                public_error_from_diesel_pool(
                    e,
                    ResourceType::Organization,
                    LookupType::ById(id),
                )
            })?;

        if updated_rows == 0 {
            return Err(Error::InvalidRequest {
                message: "deletion failed due to concurrent modification"
                    .to_string(),
            });
        }
        Ok(())
    }

    /// Look up the id for a organization based on its name
    pub async fn organization_lookup_id_by_name(
        &self,
        name: &Name,
    ) -> Result<Uuid, Error> {
        use db::schema::organization::dsl;
        dsl::organization
            .filter(dsl::time_deleted.is_null())
            .filter(dsl::name.eq(name.clone()))
            .select(dsl::id)
            .get_result_async::<Uuid>(self.pool())
            .await
            .map_err(|e| {
                public_error_from_diesel_pool(
                    e,
                    ResourceType::Organization,
                    LookupType::ByName(name.as_str().to_owned()),
                )
            })
    }

    pub async fn organizations_list_by_id(
        &self,
        pagparams: &DataPageParams<'_, Uuid>,
    ) -> ListResultVec<Organization> {
        use db::schema::organization::dsl;
        paginated(dsl::organization, dsl::id, pagparams)
            .filter(dsl::time_deleted.is_null())
            .select(Organization::as_select())
            .load_async::<Organization>(self.pool())
            .await
            .map_err(|e| {
                public_error_from_diesel_pool(
                    e,
                    ResourceType::Organization,
                    LookupType::Other("Listing All".to_string()),
                )
            })
    }

    pub async fn organizations_list_by_name(
        &self,
        pagparams: &DataPageParams<'_, Name>,
    ) -> ListResultVec<Organization> {
        use db::schema::organization::dsl;
        paginated(dsl::organization, dsl::name, pagparams)
            .filter(dsl::time_deleted.is_null())
            .select(Organization::as_select())
            .load_async::<Organization>(self.pool())
            .await
            .map_err(|e| {
                public_error_from_diesel_pool(
                    e,
                    ResourceType::Organization,
                    LookupType::Other("Listing All".to_string()),
                )
            })
    }

    /// Updates a organization by name (clobbering update -- no etag)
    pub async fn organization_update(
        &self,
        name: &Name,
        updates: OrganizationUpdate,
    ) -> UpdateResult<Organization> {
        use db::schema::organization::dsl;

        diesel::update(dsl::organization)
            .filter(dsl::time_deleted.is_null())
            .filter(dsl::name.eq(name.clone()))
            .set(updates)
            .returning(Organization::as_returning())
            .get_result_async(self.pool())
            .await
            .map_err(|e| {
                public_error_from_diesel_pool(
                    e,
                    ResourceType::Organization,
                    LookupType::ByName(name.as_str().to_owned()),
                )
            })
    }

    /// Create a project
    pub async fn project_create(
        &self,
        project: Project,
    ) -> CreateResult<Project> {
        use db::schema::project::dsl;

        let name = project.name().as_str().to_string();
        let organization_id = project.organization_id;
        Organization::insert_resource(
            organization_id,
            diesel::insert_into(dsl::project).values(project),
        )
        .insert_and_get_result_async(self.pool())
        .await
        .map_err(|e| match e {
            AsyncInsertError::CollectionNotFound => Error::ObjectNotFound {
                type_name: ResourceType::Organization,
                lookup_type: LookupType::ById(organization_id),
            },
            AsyncInsertError::DatabaseError(e) => {
                public_error_from_diesel_pool_create(
                    e,
                    ResourceType::Project,
                    &name,
                )
            }
        })
    }

    /// Lookup a project by name.
    pub async fn project_fetch(
        &self,
        organization_id: &Uuid,
        name: &Name,
    ) -> LookupResult<Project> {
        use db::schema::project::dsl;
        dsl::project
            .filter(dsl::time_deleted.is_null())
            .filter(dsl::organization_id.eq(*organization_id))
            .filter(dsl::name.eq(name.clone()))
            .select(Project::as_select())
            .first_async(self.pool())
            .await
            .map_err(|e| {
                public_error_from_diesel_pool(
                    e,
                    ResourceType::Project,
                    LookupType::ByName(name.as_str().to_owned()),
                )
            })
    }

    /// Delete a project
    /*
     * TODO-correctness This needs to check whether there are any resources that
     * depend on the Project (Disks, Instances).  We can do this with a
     * generation counter that gets bumped when these resources are created.
     */
    pub async fn project_delete(
        &self,
        organization_id: &Uuid,
        name: &Name,
    ) -> DeleteResult {
        use db::schema::project::dsl;
        let now = Utc::now();
        diesel::update(dsl::project)
            .filter(dsl::time_deleted.is_null())
            .filter(dsl::organization_id.eq(*organization_id))
            .filter(dsl::name.eq(name.clone()))
            .set(dsl::time_deleted.eq(now))
            .returning(Project::as_returning())
            .get_result_async(self.pool())
            .await
            .map_err(|e| {
                public_error_from_diesel_pool(
                    e,
                    ResourceType::Project,
                    LookupType::ByName(name.as_str().to_owned()),
                )
            })?;
        Ok(())
    }

    /// Look up the id for a project based on its name
    pub async fn project_lookup_id_by_name(
        &self,
        organization_id: &Uuid,
        name: &Name,
    ) -> Result<Uuid, Error> {
        use db::schema::project::dsl;
        dsl::project
            .filter(dsl::time_deleted.is_null())
            .filter(dsl::organization_id.eq(*organization_id))
            .filter(dsl::name.eq(name.clone()))
            .select(dsl::id)
            .get_result_async::<Uuid>(self.pool())
            .await
            .map_err(|e| {
                public_error_from_diesel_pool(
                    e,
                    ResourceType::Project,
                    LookupType::ByName(name.as_str().to_owned()),
                )
            })
    }

    pub async fn projects_list_by_id(
        &self,
        organization_id: &Uuid,
        pagparams: &DataPageParams<'_, Uuid>,
    ) -> ListResultVec<Project> {
        use db::schema::project::dsl;
        paginated(dsl::project, dsl::id, pagparams)
            .filter(dsl::organization_id.eq(*organization_id))
            .filter(dsl::time_deleted.is_null())
            .select(Project::as_select())
            .load_async(self.pool())
            .await
            .map_err(|e| {
                public_error_from_diesel_pool(
                    e,
                    ResourceType::Project,
                    LookupType::Other("Listing All".to_string()),
                )
            })
    }

    pub async fn projects_list_by_name(
        &self,
        organization_id: &Uuid,
        pagparams: &DataPageParams<'_, Name>,
    ) -> ListResultVec<Project> {
        use db::schema::project::dsl;

        paginated(dsl::project, dsl::name, &pagparams)
            .filter(dsl::organization_id.eq(*organization_id))
            .filter(dsl::time_deleted.is_null())
            .select(Project::as_select())
            .load_async(self.pool())
            .await
            .map_err(|e| {
                public_error_from_diesel_pool(
                    e,
                    ResourceType::Project,
                    LookupType::Other("Listing All".to_string()),
                )
            })
    }

    /// Updates a project by name (clobbering update -- no etag)
    pub async fn project_update(
        &self,
        organization_id: &Uuid,
        name: &Name,
        updates: ProjectUpdate,
    ) -> UpdateResult<Project> {
        use db::schema::project::dsl;

        diesel::update(dsl::project)
            .filter(dsl::time_deleted.is_null())
            .filter(dsl::organization_id.eq(*organization_id))
            .filter(dsl::name.eq(name.clone()))
            .set(updates)
            .returning(Project::as_returning())
            .get_result_async(self.pool())
            .await
            .map_err(|e| {
                public_error_from_diesel_pool(
                    e,
                    ResourceType::Project,
                    LookupType::ByName(name.as_str().to_owned()),
                )
            })
    }

    /*
     * Instances
     */

    /// Idempotently insert a database record for an Instance
    ///
    /// This is intended to be used by a saga action.  When we say this is
    /// idempotent, we mean that if this function succeeds and the caller
    /// invokes it again with the same instance id, project id, creation
    /// parameters, and initial runtime, then this operation will succeed and
    /// return the current object in the database.  Because this is intended for
    /// use by sagas, we do assume that if the record exists, it should still be
    /// in the "Creating" state.  If it's in any other state, this function will
    /// return with an error on the assumption that we don't really know what's
    /// happened or how to proceed.
    ///
    /// ## Errors
    ///
    /// In addition to the usual database errors (e.g., no connections
    /// available), this function can fail if there is already a different
    /// instance (having a different id) with the same name in the same project.
    /*
     * TODO-design Given that this is really oriented towards the saga
     * interface, one wonders if it's even worth having an abstraction here, or
     * if sagas shouldn't directly work with the database here (i.e., just do
     * what this function does under the hood).
     */
    pub async fn project_create_instance(
        &self,
        instance: Instance,
    ) -> CreateResult<Instance> {
        use db::schema::instance::dsl;

        let gen = instance.runtime().gen;
        let name = instance.name().clone();
        let instance: Instance = diesel::insert_into(dsl::instance)
            .values(instance)
            .on_conflict(dsl::id)
            .do_nothing()
            .returning(Instance::as_returning())
            .get_result_async(self.pool())
            .await
            .map_err(|e| {
                public_error_from_diesel_pool_create(
                    e,
                    ResourceType::Instance,
                    name.as_str(),
                )
            })?;

        bail_unless!(
            instance.runtime().state.state()
                == &api::external::InstanceState::Creating,
            "newly-created Instance has unexpected state: {:?}",
            instance.runtime().state
        );
        bail_unless!(
            instance.runtime().gen == gen,
            "newly-created Instance has unexpected generation: {:?}",
            instance.runtime().gen
        );
        Ok(instance)
    }

    pub async fn project_list_instances(
        &self,
        project_id: &Uuid,
        pagparams: &DataPageParams<'_, Name>,
    ) -> ListResultVec<Instance> {
        use db::schema::instance::dsl;

        paginated(dsl::instance, dsl::name, &pagparams)
            .filter(dsl::time_deleted.is_null())
            .filter(dsl::project_id.eq(*project_id))
            .select(Instance::as_select())
            .load_async::<Instance>(self.pool())
            .await
            .map_err(|e| {
                public_error_from_diesel_pool(
                    e,
                    ResourceType::Instance,
                    LookupType::Other("Listing All".to_string()),
                )
            })
    }

    pub async fn instance_fetch(
        &self,
        instance_id: &Uuid,
    ) -> LookupResult<Instance> {
        use db::schema::instance::dsl;

        dsl::instance
            .filter(dsl::time_deleted.is_null())
            .filter(dsl::id.eq(*instance_id))
            .select(Instance::as_select())
            .get_result_async(self.pool())
            .await
            .map_err(|e| {
                public_error_from_diesel_pool(
                    e,
                    ResourceType::Instance,
                    LookupType::ById(*instance_id),
                )
            })
    }

    pub async fn instance_fetch_by_name(
        &self,
        project_id: &Uuid,
        instance_name: &Name,
    ) -> LookupResult<Instance> {
        use db::schema::instance::dsl;

        dsl::instance
            .filter(dsl::time_deleted.is_null())
            .filter(dsl::project_id.eq(*project_id))
            .filter(dsl::name.eq(instance_name.clone()))
            .select(Instance::as_select())
            .get_result_async(self.pool())
            .await
            .map_err(|e| {
                public_error_from_diesel_pool(
                    e,
                    ResourceType::Instance,
                    LookupType::ByName(instance_name.as_str().to_owned()),
                )
            })
    }

    /*
     * TODO-design It's tempting to return the updated state of the Instance
     * here because it's convenient for consumers and by using a RETURNING
     * clause, we could ensure that the "update" and "fetch" are atomic.
     * But in the unusual case that we _don't_ update the row because our
     * update is older than the one in the database, we would have to fetch
     * the current state explicitly.  For now, we'll just require consumers
     * to explicitly fetch the state if they want that.
     */
    pub async fn instance_update_runtime(
        &self,
        instance_id: &Uuid,
        new_runtime: &InstanceRuntimeState,
    ) -> Result<bool, Error> {
        use db::schema::instance::dsl;

        let updated = diesel::update(dsl::instance)
            .filter(dsl::time_deleted.is_null())
            .filter(dsl::id.eq(*instance_id))
            .filter(dsl::state_generation.lt(new_runtime.gen))
            .set(new_runtime.clone())
            .check_if_exists::<Instance>(*instance_id)
            .execute_and_check(self.pool())
            .await
            .map(|r| match r.status {
                UpdateStatus::Updated => true,
                UpdateStatus::NotUpdatedButExists => false,
            })
            .map_err(|e| {
                public_error_from_diesel_pool(
                    e,
                    ResourceType::Instance,
                    LookupType::ById(*instance_id),
                )
            })?;

        Ok(updated)
    }

    pub async fn project_delete_instance(
        &self,
        instance_id: &Uuid,
    ) -> DeleteResult {
        /*
         * This is subject to change, but for now we're going to say that an
         * instance must be "stopped" or "failed" in order to delete it.  The
         * delete operation sets "time_deleted" (just like with other objects)
         * and also sets the state to "destroyed".  By virtue of being
         * "stopped", we assume there are no dependencies on this instance
         * (e.g., disk attachments).  If that changes, we'll want to check for
         * such dependencies here.
         */
        use api::external::InstanceState as ApiInstanceState;
        use db::model::InstanceState as DbInstanceState;
        use db::schema::instance::dsl;

        let now = Utc::now();

        let destroyed = DbInstanceState::new(ApiInstanceState::Destroyed);
        let stopped = DbInstanceState::new(ApiInstanceState::Stopped);
        let failed = DbInstanceState::new(ApiInstanceState::Failed);

        let result = diesel::update(dsl::instance)
            .filter(dsl::time_deleted.is_null())
            .filter(dsl::id.eq(*instance_id))
            .filter(dsl::state.eq_any(vec![stopped, failed]))
            .set((dsl::state.eq(destroyed), dsl::time_deleted.eq(now)))
            .check_if_exists::<Instance>(*instance_id)
            .execute_and_check(self.pool())
            .await
            .map_err(|e| {
                public_error_from_diesel_pool(
                    e,
                    ResourceType::Instance,
                    LookupType::ById(*instance_id),
                )
            })?;
        match result.status {
            UpdateStatus::Updated => Ok(()),
            UpdateStatus::NotUpdatedButExists => {
                return Err(Error::InvalidRequest {
                    message: format!(
                        "instance cannot be deleted in state \"{}\"",
                        result.found.runtime_state.state.state()
                    ),
                });
            }
        }
    }

    /*
     * Disks
     */

    /**
     * List disks associated with a given instance.
     */
    pub async fn instance_list_disks(
        &self,
        instance_id: &Uuid,
        pagparams: &DataPageParams<'_, Name>,
    ) -> ListResultVec<DiskAttachment> {
        use db::schema::disk::dsl;

        paginated(dsl::disk, dsl::name, &pagparams)
            .filter(dsl::time_deleted.is_null())
            .filter(dsl::attach_instance_id.eq(*instance_id))
            .select(Disk::as_select())
            .load_async::<Disk>(self.pool())
            .await
            .map(|disks| {
                disks
                    .into_iter()
                    // Unwrap safety: filtered by instance_id in query.
                    .map(|disk| disk.attachment().unwrap())
                    .collect()
            })
            .map_err(|e| {
                public_error_from_diesel_pool(
                    e,
                    ResourceType::Disk,
                    LookupType::Other("Listing All".to_string()),
                )
            })
    }

    pub async fn project_create_disk(&self, disk: Disk) -> CreateResult<Disk> {
        use db::schema::disk::dsl;

        let gen = disk.runtime().gen;
        let name = disk.name().clone();
        let disk: Disk = diesel::insert_into(dsl::disk)
            .values(disk)
            .on_conflict(dsl::id)
            .do_nothing()
            .returning(Disk::as_returning())
            .get_result_async(self.pool())
            .await
            .map_err(|e| {
                public_error_from_diesel_pool_create(
                    e,
                    ResourceType::Disk,
                    name.as_str(),
                )
            })?;

        let runtime = disk.runtime();
        bail_unless!(
            runtime.state().state() == &api::external::DiskState::Creating,
            "newly-created Disk has unexpected state: {:?}",
            runtime.disk_state
        );
        bail_unless!(
            runtime.gen == gen,
            "newly-created Disk has unexpected generation: {:?}",
            runtime.gen
        );
        Ok(disk)
    }

    pub async fn project_list_disks(
        &self,
        project_id: &Uuid,
        pagparams: &DataPageParams<'_, Name>,
    ) -> ListResultVec<Disk> {
        use db::schema::disk::dsl;

        paginated(dsl::disk, dsl::name, &pagparams)
            .filter(dsl::time_deleted.is_null())
            .filter(dsl::project_id.eq(*project_id))
            .select(Disk::as_select())
            .load_async::<Disk>(self.pool())
            .await
            .map_err(|e| {
                public_error_from_diesel_pool(
                    e,
                    ResourceType::Disk,
                    LookupType::Other("Listing All".to_string()),
                )
            })
    }

    pub async fn disk_update_runtime(
        &self,
        disk_id: &Uuid,
        new_runtime: &DiskRuntimeState,
    ) -> Result<bool, Error> {
        use db::schema::disk::dsl;

        let updated = diesel::update(dsl::disk)
            .filter(dsl::time_deleted.is_null())
            .filter(dsl::id.eq(*disk_id))
            .filter(dsl::state_generation.lt(new_runtime.gen))
            .set(new_runtime.clone())
            .check_if_exists::<Disk>(*disk_id)
            .execute_and_check(self.pool())
            .await
            .map(|r| match r.status {
                UpdateStatus::Updated => true,
                UpdateStatus::NotUpdatedButExists => false,
            })
            .map_err(|e| {
                public_error_from_diesel_pool(
                    e,
                    ResourceType::Disk,
                    LookupType::ById(*disk_id),
                )
            })?;

        Ok(updated)
    }

    pub async fn disk_fetch(&self, disk_id: &Uuid) -> LookupResult<Disk> {
        use db::schema::disk::dsl;

        dsl::disk
            .filter(dsl::time_deleted.is_null())
            .filter(dsl::id.eq(*disk_id))
            .select(Disk::as_select())
            .get_result_async(self.pool())
            .await
            .map_err(|e| {
                public_error_from_diesel_pool(
                    e,
                    ResourceType::Disk,
                    LookupType::ById(*disk_id),
                )
            })
    }

    pub async fn disk_fetch_by_name(
        &self,
        project_id: &Uuid,
        disk_name: &Name,
    ) -> LookupResult<Disk> {
        use db::schema::disk::dsl;

        dsl::disk
            .filter(dsl::time_deleted.is_null())
            .filter(dsl::project_id.eq(*project_id))
            .filter(dsl::name.eq(disk_name.clone()))
            .select(Disk::as_select())
            .get_result_async(self.pool())
            .await
            .map_err(|e| {
                public_error_from_diesel_pool(
                    e,
                    ResourceType::Disk,
                    LookupType::ByName(disk_name.as_str().to_owned()),
                )
            })
    }

    pub async fn project_delete_disk(&self, disk_id: &Uuid) -> DeleteResult {
        use db::schema::disk::dsl;
        let now = Utc::now();

        let destroyed = api::external::DiskState::Destroyed.label();
        let detached = api::external::DiskState::Detached.label();
        let faulted = api::external::DiskState::Faulted.label();

        let result = diesel::update(dsl::disk)
            .filter(dsl::time_deleted.is_null())
            .filter(dsl::id.eq(*disk_id))
            .filter(dsl::disk_state.eq_any(vec![detached, faulted]))
            .set((dsl::disk_state.eq(destroyed), dsl::time_deleted.eq(now)))
            .check_if_exists::<Disk>(*disk_id)
            .execute_and_check(self.pool())
            .await
            .map_err(|e| {
                public_error_from_diesel_pool(
                    e,
                    ResourceType::Disk,
                    LookupType::ById(*disk_id),
                )
            })?;

        match result.status {
            UpdateStatus::Updated => Ok(()),
            UpdateStatus::NotUpdatedButExists => Err(Error::InvalidRequest {
                message: format!(
                    "disk cannot be deleted in state \"{}\"",
                    result.found.runtime_state.disk_state
                ),
            }),
        }
    }

    // Create a record for a new Oximeter instance
    pub async fn oximeter_create(
        &self,
        info: &OximeterInfo,
    ) -> Result<(), Error> {
        use db::schema::oximeter::dsl;

        // If we get a conflict on the Oximeter ID, this means that collector instance was
        // previously registered, and it's re-registering due to something like a service restart.
        // In this case, we update the time modified and the service address, rather than
        // propagating a constraint violation to the caller.
        diesel::insert_into(dsl::oximeter)
            .values(*info)
            .on_conflict(dsl::id)
            .do_update()
            .set((
                dsl::time_modified.eq(Utc::now()),
                dsl::ip.eq(info.ip),
                dsl::port.eq(info.port),
            ))
            .execute_async(self.pool())
            .await
            .map_err(|e| {
                public_error_from_diesel_pool_create(
                    e,
                    ResourceType::Oximeter,
                    "Oximeter Info",
                )
            })?;
        Ok(())
    }

    // Fetch a record for an Oximeter instance, by its ID.
    pub async fn oximeter_fetch(
        &self,
        id: Uuid,
    ) -> Result<OximeterInfo, Error> {
        use db::schema::oximeter::dsl;
        dsl::oximeter
            .filter(dsl::id.eq(id))
            .first_async::<OximeterInfo>(self.pool())
            .await
            .map_err(|e| {
                public_error_from_diesel_pool(
                    e,
                    ResourceType::Oximeter,
                    LookupType::ById(id),
                )
            })
    }

    // List the oximeter collector instances
    pub async fn oximeter_list(
        &self,
        page_params: &DataPageParams<'_, Uuid>,
    ) -> ListResultVec<OximeterInfo> {
        use db::schema::oximeter::dsl;
        paginated(dsl::oximeter, dsl::id, page_params)
            .load_async::<OximeterInfo>(self.pool())
            .await
            .map_err(|e| {
                public_error_from_diesel_pool(
                    e,
                    ResourceType::Oximeter,
                    LookupType::Other("Listing All".to_string()),
                )
            })
    }

    // Create a record for a new producer endpoint
    pub async fn producer_endpoint_create(
        &self,
        producer: &ProducerEndpoint,
    ) -> Result<(), Error> {
        use db::schema::metric_producer::dsl;

        // TODO: see https://github.com/oxidecomputer/omicron/issues/323
        diesel::insert_into(dsl::metric_producer)
            .values(producer.clone())
            .on_conflict(dsl::id)
            .do_update()
            .set((
                dsl::time_modified.eq(Utc::now()),
                dsl::ip.eq(producer.ip),
                dsl::port.eq(producer.port),
                dsl::interval.eq(producer.interval),
                dsl::base_route.eq(producer.base_route.clone()),
            ))
            .execute_async(self.pool())
            .await
            .map_err(|e| {
                public_error_from_diesel_pool_create(
                    e,
                    ResourceType::MetricProducer,
                    "Producer Endpoint",
                )
            })?;
        Ok(())
    }

    // List the producer endpoint records by the oximeter instance to which they're assigned.
    pub async fn producers_list_by_oximeter_id(
        &self,
        oximeter_id: Uuid,
        pagparams: &DataPageParams<'_, Uuid>,
    ) -> ListResultVec<ProducerEndpoint> {
        use db::schema::metric_producer::dsl;
        paginated(dsl::metric_producer, dsl::id, &pagparams)
            .filter(dsl::oximeter_id.eq(oximeter_id))
            .order_by((dsl::oximeter_id, dsl::id))
            .select(ProducerEndpoint::as_select())
            .load_async(self.pool())
            .await
            .map_err(|e| {
                public_error_from_diesel_pool_create(
                    e,
                    ResourceType::MetricProducer,
                    "By Oximeter ID",
                )
            })
    }

    // Sagas

    pub async fn saga_create(
        &self,
        saga: &db::saga_types::Saga,
    ) -> Result<(), Error> {
        use db::schema::saga::dsl;

        let name = saga.template_name.clone();
        diesel::insert_into(dsl::saga)
            .values(saga.clone())
            .execute_async(self.pool())
            .await
            .map_err(|e| {
                public_error_from_diesel_pool_create(
                    e,
                    ResourceType::SagaDbg,
                    &name,
                )
            })?;
        Ok(())
    }

    pub async fn saga_create_event(
        &self,
        event: &db::saga_types::SagaNodeEvent,
    ) -> Result<(), Error> {
        use db::schema::saga_node_event::dsl;

        // TODO-robustness This INSERT ought to be conditional on this SEC still
        // owning this saga.
        diesel::insert_into(dsl::saga_node_event)
            .values(event.clone())
            .execute_async(self.pool())
            .await
            .map_err(|e| {
                public_error_from_diesel_pool_create(
                    e,
                    ResourceType::SagaDbg,
                    "Saga Event",
                )
            })?;
        Ok(())
    }

    pub async fn saga_update_state(
        &self,
        saga_id: steno::SagaId,
        new_state: steno::SagaCachedState,
        current_sec: db::saga_types::SecId,
        current_adopt_generation: Generation,
    ) -> Result<(), Error> {
        use db::schema::saga::dsl;

        let saga_id: db::saga_types::SagaId = saga_id.into();
        let result = diesel::update(dsl::saga)
            .filter(dsl::id.eq(saga_id))
            .filter(dsl::current_sec.eq(current_sec))
            .filter(dsl::adopt_generation.eq(current_adopt_generation))
            .set(dsl::saga_state.eq(new_state.to_string()))
            .check_if_exists::<db::saga_types::Saga>(saga_id)
            .execute_and_check(self.pool())
            .await
            .map_err(|e| {
                public_error_from_diesel_pool(
                    e,
                    ResourceType::SagaDbg,
                    LookupType::ById(saga_id.0.into()),
                )
            })?;

        match result.status {
            UpdateStatus::Updated => Ok(()),
            UpdateStatus::NotUpdatedButExists => Err(Error::InvalidRequest {
                message: format!(
                    "failed to update saga {:?} with state {:?}: preconditions not met: \
                    expected current_sec = {:?}, adopt_generation = {:?}, \
                    but found current_sec = {:?}, adopt_generation = {:?}, state = {:?}",
                    saga_id,
                    new_state,
                    current_sec,
                    current_adopt_generation,
                    result.found.current_sec,
                    result.found.adopt_generation,
                    result.found.saga_state,
                )
            }),
        }
    }

    pub async fn saga_list_unfinished_by_id(
        &self,
        sec_id: &db::SecId,
        pagparams: &DataPageParams<'_, Uuid>,
    ) -> ListResultVec<db::saga_types::Saga> {
        use db::schema::saga::dsl;
        paginated(dsl::saga, dsl::id, &pagparams)
            .filter(
                dsl::saga_state.ne(steno::SagaCachedState::Done.to_string()),
            )
            .filter(dsl::current_sec.eq(*sec_id))
            .load_async(self.pool())
            .await
            .map_err(|e| {
                public_error_from_diesel_pool(
                    e,
                    ResourceType::SagaDbg,
                    LookupType::ById(sec_id.0),
                )
            })
    }

    pub async fn saga_node_event_list_by_id(
        &self,
        id: db::saga_types::SagaId,
        pagparams: &DataPageParams<'_, Uuid>,
    ) -> ListResultVec<steno::SagaNodeEvent> {
        use db::schema::saga_node_event::dsl;
        paginated(dsl::saga_node_event, dsl::saga_id, &pagparams)
            .filter(dsl::saga_id.eq(id))
            .load_async::<db::saga_types::SagaNodeEvent>(self.pool())
            .await
            .map_err(|e| {
                public_error_from_diesel_pool(
                    e,
                    ResourceType::SagaDbg,
                    LookupType::ById(id.0 .0),
                )
            })?
            .into_iter()
            .map(|db_event| steno::SagaNodeEvent::try_from(db_event))
            .collect::<Result<_, Error>>()
    }

    // VPCs

    pub async fn project_list_vpcs(
        &self,
        project_id: &Uuid,
        pagparams: &DataPageParams<'_, Name>,
    ) -> ListResultVec<Vpc> {
        use db::schema::vpc::dsl;

        paginated(dsl::vpc, dsl::name, &pagparams)
            .filter(dsl::time_deleted.is_null())
            .filter(dsl::project_id.eq(*project_id))
            .select(Vpc::as_select())
            .load_async(self.pool())
            .await
            .map_err(|e| {
                public_error_from_diesel_pool(
                    e,
                    ResourceType::Vpc,
                    LookupType::Other("Listing All".to_string()),
                )
            })
    }

    pub async fn project_create_vpc(&self, vpc: Vpc) -> Result<Vpc, Error> {
        use db::schema::vpc::dsl;

        let name = vpc.name().clone();
        let vpc = diesel::insert_into(dsl::vpc)
            .values(vpc)
            .on_conflict(dsl::id)
            .do_nothing()
            .returning(Vpc::as_returning())
            .get_result_async(self.pool())
            .await
            .map_err(|e| {
                public_error_from_diesel_pool_create(
                    e,
                    ResourceType::Vpc,
                    name.as_str(),
                )
            })?;
        Ok(vpc)
    }

    pub async fn project_update_vpc(
        &self,
        vpc_id: &Uuid,
        updates: VpcUpdate,
    ) -> Result<(), Error> {
        use db::schema::vpc::dsl;

        diesel::update(dsl::vpc)
            .filter(dsl::time_deleted.is_null())
            .filter(dsl::id.eq(*vpc_id))
            .set(updates)
            .execute_async(self.pool())
            .await
            .map_err(|e| {
                public_error_from_diesel_pool(
                    e,
                    ResourceType::Vpc,
                    LookupType::ById(*vpc_id),
                )
            })?;
        Ok(())
    }

    pub async fn vpc_fetch_by_name(
        &self,
        project_id: &Uuid,
        vpc_name: &Name,
    ) -> LookupResult<Vpc> {
        use db::schema::vpc::dsl;

        dsl::vpc
            .filter(dsl::time_deleted.is_null())
            .filter(dsl::project_id.eq(*project_id))
            .filter(dsl::name.eq(vpc_name.clone()))
            .select(Vpc::as_select())
            .get_result_async(self.pool())
            .await
            .map_err(|e| {
                public_error_from_diesel_pool(
                    e,
                    ResourceType::Vpc,
                    LookupType::ByName(vpc_name.as_str().to_owned()),
                )
            })
    }

    pub async fn project_delete_vpc(&self, vpc_id: &Uuid) -> DeleteResult {
        use db::schema::vpc::dsl;

        let now = Utc::now();
        diesel::update(dsl::vpc)
            .filter(dsl::time_deleted.is_null())
            .filter(dsl::id.eq(*vpc_id))
            .set(dsl::time_deleted.eq(now))
            .returning(Vpc::as_returning())
            .get_result_async(self.pool())
            .await
            .map_err(|e| {
                public_error_from_diesel_pool(
                    e,
                    ResourceType::Vpc,
                    LookupType::ById(*vpc_id),
                )
            })?;
        Ok(())
    }

    pub async fn vpc_list_subnets(
        &self,
        vpc_id: &Uuid,
        pagparams: &DataPageParams<'_, Name>,
    ) -> ListResultVec<VpcSubnet> {
        use db::schema::vpc_subnet::dsl;

        paginated(dsl::vpc_subnet, dsl::name, &pagparams)
            .filter(dsl::time_deleted.is_null())
            .filter(dsl::vpc_id.eq(*vpc_id))
            .select(VpcSubnet::as_select())
            .load_async(self.pool())
            .await
            .map_err(|e| {
                public_error_from_diesel_pool(
                    e,
                    ResourceType::VpcSubnet,
                    LookupType::Other("Listing All".to_string()),
                )
            })
    }
    pub async fn vpc_subnet_fetch_by_name(
        &self,
        vpc_id: &Uuid,
        subnet_name: &Name,
    ) -> LookupResult<VpcSubnet> {
        use db::schema::vpc_subnet::dsl;

        dsl::vpc_subnet
            .filter(dsl::time_deleted.is_null())
            .filter(dsl::vpc_id.eq(*vpc_id))
            .filter(dsl::name.eq(subnet_name.clone()))
            .select(VpcSubnet::as_select())
            .get_result_async(self.pool())
            .await
            .map_err(|e| {
                public_error_from_diesel_pool(
                    e,
                    ResourceType::VpcSubnet,
                    LookupType::ByName(subnet_name.as_str().to_owned()),
                )
            })
    }

    pub async fn vpc_create_subnet(
        &self,
        subnet: VpcSubnet,
    ) -> CreateResult<VpcSubnet> {
        use db::schema::vpc_subnet::dsl;

        let name = subnet.name().clone();
        let subnet = diesel::insert_into(dsl::vpc_subnet)
            .values(subnet)
            .on_conflict(dsl::id)
            .do_nothing()
            .returning(VpcSubnet::as_returning())
            .get_result_async(self.pool())
            .await
            .map_err(|e| {
                public_error_from_diesel_pool_create(
                    e,
                    ResourceType::VpcSubnet,
                    name.as_str(),
                )
            })?;
        Ok(subnet)
    }

    pub async fn vpc_delete_subnet(&self, subnet_id: &Uuid) -> DeleteResult {
        use db::schema::vpc_subnet::dsl;

        let now = Utc::now();
        diesel::update(dsl::vpc_subnet)
            .filter(dsl::time_deleted.is_null())
            .filter(dsl::id.eq(*subnet_id))
            .set(dsl::time_deleted.eq(now))
            .returning(VpcSubnet::as_returning())
            .get_result_async(self.pool())
            .await
            .map_err(|e| {
                public_error_from_diesel_pool(
                    e,
                    ResourceType::VpcSubnet,
                    LookupType::ById(*subnet_id),
                )
            })?;
        Ok(())
    }

    pub async fn vpc_update_subnet(
        &self,
        subnet_id: &Uuid,
        updates: VpcSubnetUpdate,
    ) -> Result<(), Error> {
        use db::schema::vpc_subnet::dsl;

        diesel::update(dsl::vpc_subnet)
            .filter(dsl::time_deleted.is_null())
            .filter(dsl::id.eq(*subnet_id))
            .set(updates)
            .execute_async(self.pool())
            .await
            .map_err(|e| {
                public_error_from_diesel_pool(
                    e,
                    ResourceType::VpcSubnet,
                    LookupType::ById(*subnet_id),
                )
            })?;
        Ok(())
    }

    pub async fn vpc_list_routers(
        &self,
        vpc_id: &Uuid,
        pagparams: &DataPageParams<'_, Name>,
    ) -> ListResultVec<VpcRouter> {
        use db::schema::vpc_router::dsl;

        paginated(dsl::vpc_router, dsl::name, pagparams)
            .filter(dsl::time_deleted.is_null())
            .filter(dsl::vpc_id.eq(*vpc_id))
            .select(VpcRouter::as_select())
            .load_async::<db::model::VpcRouter>(self.pool())
            .await
            .map_err(|e| {
                public_error_from_diesel_pool(
                    e,
                    ResourceType::VpcRouter,
                    LookupType::Other("Listing All".to_string()),
                )
            })
    }

    pub async fn vpc_router_fetch_by_name(
        &self,
        vpc_id: &Uuid,
        router_name: &Name,
    ) -> LookupResult<VpcRouter> {
        use db::schema::vpc_router::dsl;

        dsl::vpc_router
            .filter(dsl::time_deleted.is_null())
            .filter(dsl::vpc_id.eq(*vpc_id))
            .filter(dsl::name.eq(router_name.clone()))
            .select(VpcRouter::as_select())
            .get_result_async(self.pool())
            .await
            .map_err(|e| {
                public_error_from_diesel_pool(
                    e,
                    ResourceType::VpcRouter,
                    LookupType::ByName(router_name.as_str().to_owned()),
                )
            })
    }

    pub async fn vpc_create_router(
        &self,
        router: VpcRouter,
    ) -> CreateResult<VpcRouter> {
        use db::schema::vpc_router::dsl;

        let name = router.name().clone();
        let router = diesel::insert_into(dsl::vpc_router)
            .values(router)
            .on_conflict(dsl::id)
            .do_nothing()
            .returning(VpcRouter::as_returning())
            .get_result_async(self.pool())
            .await
            .map_err(|e| {
                public_error_from_diesel_pool_create(
                    e,
                    ResourceType::VpcRouter,
                    name.as_str(),
                )
            })?;
        Ok(router)
    }

    pub async fn vpc_delete_router(&self, router_id: &Uuid) -> DeleteResult {
        use db::schema::vpc_router::dsl;

        let now = Utc::now();
        diesel::update(dsl::vpc_router)
            .filter(dsl::time_deleted.is_null())
            .filter(dsl::id.eq(*router_id))
            .set(dsl::time_deleted.eq(now))
            .returning(VpcRouter::as_returning())
            .get_result_async(self.pool())
            .await
            .map_err(|e| {
                public_error_from_diesel_pool(
                    e,
                    ResourceType::VpcRouter,
                    LookupType::ById(*router_id),
                )
            })?;
        Ok(())
    }

    pub async fn vpc_update_router(
        &self,
        router_id: &Uuid,
        updates: VpcRouterUpdate,
    ) -> Result<(), Error> {
        use db::schema::vpc_router::dsl;

        diesel::update(dsl::vpc_router)
            .filter(dsl::time_deleted.is_null())
            .filter(dsl::id.eq(*router_id))
            .set(updates)
            .execute_async(self.pool())
            .await
            .map_err(|e| {
                public_error_from_diesel_pool(
                    e,
                    ResourceType::VpcRouter,
                    LookupType::ById(*router_id),
                )
            })?;
        Ok(())
    }

    pub async fn router_list_routes(
        &self,
        router_id: &Uuid,
        pagparams: &DataPageParams<'_, Name>,
    ) -> ListResultVec<RouterRoute> {
        use db::schema::router_route::dsl;

        paginated(dsl::router_route, dsl::name, pagparams)
            .filter(dsl::time_deleted.is_null())
            .filter(dsl::router_id.eq(*router_id))
            .select(RouterRoute::as_select())
            .load_async::<db::model::RouterRoute>(self.pool())
            .await
            .map_err(|e| {
                public_error_from_diesel_pool(
                    e,
                    ResourceType::RouterRoute,
                    LookupType::Other("Listing All".to_string()),
                )
            })
    }

    pub async fn router_route_fetch_by_name(
        &self,
        router_id: &Uuid,
        route_name: &Name,
    ) -> LookupResult<RouterRoute> {
        use db::schema::router_route::dsl;

        dsl::router_route
            .filter(dsl::time_deleted.is_null())
            .filter(dsl::router_id.eq(*router_id))
            .filter(dsl::name.eq(route_name.clone()))
            .select(RouterRoute::as_select())
            .get_result_async(self.pool())
            .await
            .map_err(|e| {
                public_error_from_diesel_pool(
                    e,
                    ResourceType::RouterRoute,
                    LookupType::ByName(route_name.as_str().to_owned()),
                )
            })
    }

    pub async fn router_create_route(
        &self,
        route: RouterRoute,
    ) -> CreateResult<RouterRoute> {
        use db::schema::router_route::dsl;
        let router_id = route.router_id;
        let name = route.name().clone();

        VpcRouter::insert_resource(
            router_id,
            diesel::insert_into(dsl::router_route).values(route),
        )
        .insert_and_get_result_async(self.pool())
        .await
        .map_err(|e| match e {
            AsyncInsertError::CollectionNotFound => Error::ObjectNotFound {
                type_name: ResourceType::VpcRouter,
                lookup_type: LookupType::ById(router_id),
            },
            AsyncInsertError::DatabaseError(e) => {
                public_error_from_diesel_pool_create(
                    e,
                    ResourceType::RouterRoute,
                    name.as_str(),
                )
            }
        })
    }

    pub async fn router_delete_route(&self, route_id: &Uuid) -> DeleteResult {
        use db::schema::router_route::dsl;

        let now = Utc::now();
        diesel::update(dsl::router_route)
            .filter(dsl::time_deleted.is_null())
            .filter(dsl::id.eq(*route_id))
            .set(dsl::time_deleted.eq(now))
            .returning(RouterRoute::as_returning())
            .get_result_async(self.pool())
            .await
            .map_err(|e| {
                public_error_from_diesel_pool(
                    e,
                    ResourceType::RouterRoute,
                    LookupType::ById(*route_id),
                )
            })?;
        Ok(())
    }

    pub async fn router_update_route(
        &self,
        route_id: &Uuid,
        route_update: RouterRouteUpdate,
    ) -> Result<(), Error> {
        use db::schema::router_route::dsl;

        diesel::update(dsl::router_route)
            .filter(dsl::time_deleted.is_null())
            .filter(dsl::id.eq(*route_id))
            .set(route_update)
            .execute_async(self.pool())
            .await
            .map_err(|e| {
                public_error_from_diesel_pool(
                    e,
                    ResourceType::RouterRoute,
                    LookupType::ById(*route_id),
                )
            })?;
        Ok(())
    }

    // TODO-correctness: fix session method errors. the map_errs turn all errors
    // into 500s, most notably (and most frequently) session not found. they
    // don't end up as 500 in the http response because they get turned into a
    // 4xx error by calling code, the session cookie authn scheme. this is
    // necessary for now in order to avoid the possibility of leaking out a
    // too-friendly 404 to the client. once datastore has its own error type and
    // the conversion to serializable user-facing errors happens elsewhere (see
    // issue #347) these methods can safely return more accurate errors, and
    // showing/hiding that info as appropriate will be handled higher up

    pub async fn session_fetch(
        &self,
        token: String,
    ) -> LookupResult<ConsoleSession> {
        use db::schema::console_session::dsl;
        dsl::console_session
            .filter(dsl::token.eq(token.clone()))
            .select(ConsoleSession::as_select())
            .first_async(self.pool())
            .await
            .map_err(|e| {
                Error::internal_error(&format!(
                    "error fetching session: {:?}",
                    e
                ))
            })
    }

    pub async fn session_create(
        &self,
        session: ConsoleSession,
    ) -> CreateResult<ConsoleSession> {
        use db::schema::console_session::dsl;

        diesel::insert_into(dsl::console_session)
            .values(session)
            .returning(ConsoleSession::as_returning())
            .get_result_async(self.pool())
            .await
            .map_err(|e| {
                Error::internal_error(&format!(
                    "error creating session: {:?}",
                    e
                ))
            })
    }

    pub async fn session_update_last_used(
        &self,
        token: String,
    ) -> UpdateResult<ConsoleSession> {
        use db::schema::console_session::dsl;

        diesel::update(dsl::console_session)
            .filter(dsl::token.eq(token.clone()))
            .set((dsl::time_last_used.eq(Utc::now()),))
            .returning(ConsoleSession::as_returning())
            .get_result_async(self.pool())
            .await
            .map_err(|e| {
                Error::internal_error(&format!(
                    "error renewing session: {:?}",
                    e
                ))
            })
    }

    // putting "hard" in the name because we don't do this with any other model
    pub async fn session_hard_delete(&self, token: String) -> DeleteResult {
        use db::schema::console_session::dsl;

        diesel::delete(dsl::console_session)
            .filter(dsl::token.eq(token.clone()))
            .execute_async(self.pool())
            .await
            .map(|_rows_deleted| ())
            .map_err(|e| {
                Error::internal_error(&format!(
                    "error deleting session: {:?}",
                    e
                ))
            })
    }
}

#[cfg(test)]
mod test {
    use crate::context::OpContext;
    use crate::db;
    use crate::db::identity::Resource;
    use crate::db::model::{ConsoleSession, Organization, Project};
    use crate::db::DataStore;
    use chrono::{Duration, Utc};
    use omicron_common::api::external::{
        Error, IdentityMetadataCreateParams, OrganizationCreateParams,
        ProjectCreateParams,
    };
    use omicron_test_utils::dev;
    use std::sync::Arc;
    use uuid::Uuid;

    #[tokio::test]
    async fn test_project_creation() {
        let logctx = dev::test_setup_log("test_collection_not_present");
        let opctx = OpContext::for_unit_tests(logctx.log.new(o!()));
        let mut db = dev::test_setup_database(&logctx.log).await;
        let cfg = db::Config { url: db.pg_config().clone() };
        let pool = db::Pool::new(&cfg);
        let datastore = DataStore::new(Arc::new(pool));

        let organization = Organization::new(OrganizationCreateParams {
            identity: IdentityMetadataCreateParams {
                name: "org".parse().unwrap(),
                description: "desc".to_string(),
            },
        });
        let organization =
            datastore.organization_create(&opctx, organization).await.unwrap();

        let project = Project::new(
            organization.id(),
            ProjectCreateParams {
                identity: IdentityMetadataCreateParams {
                    name: "project".parse().unwrap(),
                    description: "desc".to_string(),
                },
            },
        );
        datastore.project_create(project).await.unwrap();
        let organization_after_project_create =
            datastore.organization_fetch(organization.name()).await.unwrap();
        assert!(organization_after_project_create.rcgen > organization.rcgen);

        let _ = db.cleanup().await;
    }

    #[tokio::test]
    async fn test_session_methods() {
        let logctx = dev::test_setup_log("test_collection_not_present");
        let mut db = dev::test_setup_database(&logctx.log).await;
        let cfg = db::Config { url: db.pg_config().clone() };
        let pool = db::Pool::new(&cfg);
        let datastore = DataStore::new(Arc::new(pool));

        let token = "a_token".to_string();
        let session = ConsoleSession {
            token: token.clone(),
            time_created: Utc::now() - Duration::minutes(5),
            time_last_used: Utc::now() - Duration::minutes(5),
            user_id: Uuid::new_v4(),
        };

        let _ = datastore.session_create(session.clone()).await;

        // fetch the one we just created
        let fetched = datastore.session_fetch(token.clone()).await.unwrap();
        assert_eq!(session.user_id, fetched.user_id);

        // trying to insert the same one again fails
        let duplicate = datastore.session_create(session.clone()).await;
        assert!(matches!(
            duplicate,
            Err(Error::InternalError { internal_message: _ })
        ));

        // update last used (i.e., renew token)
        let renewed =
            datastore.session_update_last_used(token.clone()).await.unwrap();
        assert!(renewed.time_last_used > session.time_last_used);

        // time_last_used change persists in DB
        let fetched = datastore.session_fetch(token.clone()).await.unwrap();
        assert!(fetched.time_last_used > session.time_last_used);

        // delete it and fetch should come back with nothing
        let delete = datastore.session_hard_delete(token.clone()).await;
        assert_eq!(delete, Ok(()));

        // this will be a not found after #347
        let fetched = datastore.session_fetch(token.clone()).await;
        assert!(matches!(
            fetched,
            Err(Error::InternalError { internal_message: _ })
        ));

        // deleting an already nonexistent is considered a success
        let delete_again = datastore.session_hard_delete(token.clone()).await;
        assert_eq!(delete_again, Ok(()));

        let _ = db.cleanup().await;
    }
}<|MERGE_RESOLUTION|>--- conflicted
+++ resolved
@@ -49,19 +49,11 @@
         public_error_from_diesel_pool, public_error_from_diesel_pool_create,
     },
     model::{
-<<<<<<< HEAD
         ConsoleSession, Dataset, Disk, DiskAttachment, DiskRuntimeState,
         Generation, Instance, InstanceRuntimeState, Name, Organization,
         OrganizationUpdate, OximeterInfo, ProducerEndpoint, Project,
-        ProjectUpdate, Sled, Vpc, VpcRouter, VpcSubnet, VpcSubnetUpdate,
-        VpcUpdate, Zpool,
-=======
-        ConsoleSession, Disk, DiskAttachment, DiskRuntimeState, Generation,
-        Instance, InstanceRuntimeState, Name, Organization, OrganizationUpdate,
-        OximeterInfo, ProducerEndpoint, Project, ProjectUpdate, RouterRoute,
-        RouterRouteUpdate, Sled, Vpc, VpcRouter, VpcRouterUpdate, VpcSubnet,
-        VpcSubnetUpdate, VpcUpdate,
->>>>>>> 66b08b34
+        ProjectUpdate, RouterRoute, RouterRouteUpdate, Sled, Vpc, VpcRouter,
+        VpcRouterUpdate, VpcSubnet, VpcSubnetUpdate, VpcUpdate, Zpool,
     },
     pagination::paginated,
     update_and_check::{UpdateAndCheck, UpdateStatus},
@@ -172,11 +164,11 @@
         .insert_and_get_result_async(self.pool())
         .await
         .map_err(|e| match e {
-            InsertError::CollectionNotFound => Error::ObjectNotFound {
+            AsyncInsertError::CollectionNotFound => Error::ObjectNotFound {
                 type_name: ResourceType::Sled,
                 lookup_type: LookupType::ById(sled_id),
             },
-            InsertError::DatabaseError(e) => {
+            AsyncInsertError::DatabaseError(e) => {
                 public_error_from_diesel_pool_create(
                     e,
                     ResourceType::Zpool,
@@ -211,11 +203,11 @@
         .insert_and_get_result_async(self.pool())
         .await
         .map_err(|e| match e {
-            InsertError::CollectionNotFound => Error::ObjectNotFound {
+            AsyncInsertError::CollectionNotFound => Error::ObjectNotFound {
                 type_name: ResourceType::Zpool,
                 lookup_type: LookupType::ById(zpool_id),
             },
-            InsertError::DatabaseError(e) => {
+            AsyncInsertError::DatabaseError(e) => {
                 public_error_from_diesel_pool_create(
                     e,
                     ResourceType::Dataset,
