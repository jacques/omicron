//! Structures stored to the database.

use crate::db::collection_insert::DatastoreCollection;
use crate::db::identity::{Asset, Resource};
use crate::db::schema::{
<<<<<<< HEAD
    dataset, disk, instance, metricproducer, networkinterface, organization,
    oximeter, project, rack, region, sled, vpc, vpcrouter, vpcsubnet, zpool,
=======
    consolesession, disk, instance, metricproducer, networkinterface,
    organization, oximeter, project, rack, sled, vpc, vpcrouter, vpcsubnet,
>>>>>>> 9a13dc26
};
use chrono::{DateTime, Utc};
use db_macros::{Asset, Resource};
use diesel::backend::{Backend, RawValue};
use diesel::deserialize::{self, FromSql};
use diesel::serialize::{self, ToSql};
use diesel::sql_types;
use ipnetwork::IpNetwork;
use omicron_common::api::external;
use omicron_common::api::internal;
use ref_cast::RefCast;
use schemars::JsonSchema;
use serde::Deserialize;
use std::convert::TryFrom;
use std::net::SocketAddr;
use std::str::FromStr;
use uuid::Uuid;

// TODO: Break up types into multiple files

/// Newtype wrapper around [external::Name].
#[derive(
    Clone,
    Debug,
    AsExpression,
    FromSqlRow,
    Eq,
    PartialEq,
    Ord,
    PartialOrd,
    RefCast,
    Deserialize,
    JsonSchema,
)]
#[sql_type = "sql_types::Text"]
#[serde(transparent)]
#[repr(transparent)]
pub struct Name(pub external::Name);

NewtypeFrom! { () pub struct Name(external::Name); }
NewtypeDeref! { () pub struct Name(external::Name); }

impl<DB> ToSql<sql_types::Text, DB> for Name
where
    DB: Backend,
    str: ToSql<sql_types::Text, DB>,
{
    fn to_sql<W: std::io::Write>(
        &self,
        out: &mut serialize::Output<W, DB>,
    ) -> serialize::Result {
        self.as_str().to_sql(out)
    }
}

// Deserialize the "Name" object from SQL TEXT.
impl<DB> FromSql<sql_types::Text, DB> for Name
where
    DB: Backend,
    String: FromSql<sql_types::Text, DB>,
{
    fn from_sql(bytes: RawValue<DB>) -> deserialize::Result<Self> {
        external::Name::try_from(String::from_sql(bytes)?)
            .map(Name)
            .map_err(|e| e.into())
    }
}

#[derive(Copy, Clone, Debug, AsExpression, FromSqlRow)]
#[sql_type = "sql_types::BigInt"]
pub struct ByteCount(pub external::ByteCount);

NewtypeFrom! { () pub struct ByteCount(external::ByteCount); }
NewtypeDeref! { () pub struct ByteCount(external::ByteCount); }

impl<DB> ToSql<sql_types::BigInt, DB> for ByteCount
where
    DB: Backend,
    i64: ToSql<sql_types::BigInt, DB>,
{
    fn to_sql<W: std::io::Write>(
        &self,
        out: &mut serialize::Output<W, DB>,
    ) -> serialize::Result {
        i64::from(&self.0).to_sql(out)
    }
}

impl<DB> FromSql<sql_types::BigInt, DB> for ByteCount
where
    DB: Backend,
    i64: FromSql<sql_types::BigInt, DB>,
{
    fn from_sql(bytes: RawValue<DB>) -> deserialize::Result<Self> {
        external::ByteCount::try_from(i64::from_sql(bytes)?)
            .map(ByteCount)
            .map_err(|e| e.into())
    }
}

#[derive(
    Copy, Clone, Debug, Eq, Ord, PartialEq, PartialOrd, AsExpression, FromSqlRow,
)]
#[sql_type = "sql_types::BigInt"]
#[repr(transparent)]
pub struct Generation(pub external::Generation);

NewtypeFrom! { () pub struct Generation(external::Generation); }
NewtypeDeref! { () pub struct Generation(external::Generation); }

impl Generation {
    pub fn new() -> Self {
        Self(external::Generation::new())
    }
}

impl<DB> ToSql<sql_types::BigInt, DB> for Generation
where
    DB: Backend,
    i64: ToSql<sql_types::BigInt, DB>,
{
    fn to_sql<W: std::io::Write>(
        &self,
        out: &mut serialize::Output<W, DB>,
    ) -> serialize::Result {
        i64::from(&self.0).to_sql(out)
    }
}

impl<DB> FromSql<sql_types::BigInt, DB> for Generation
where
    DB: Backend,
    i64: FromSql<sql_types::BigInt, DB>,
{
    fn from_sql(bytes: RawValue<DB>) -> deserialize::Result<Self> {
        external::Generation::try_from(i64::from_sql(bytes)?)
            .map(Generation)
            .map_err(|e| e.into())
    }
}

#[derive(Copy, Clone, Debug, AsExpression, FromSqlRow)]
#[sql_type = "sql_types::BigInt"]
pub struct InstanceCpuCount(pub external::InstanceCpuCount);

NewtypeFrom! { () pub struct InstanceCpuCount(external::InstanceCpuCount); }
NewtypeDeref! { () pub struct InstanceCpuCount(external::InstanceCpuCount); }

impl<DB> ToSql<sql_types::BigInt, DB> for InstanceCpuCount
where
    DB: Backend,
    i64: ToSql<sql_types::BigInt, DB>,
{
    fn to_sql<W: std::io::Write>(
        &self,
        out: &mut serialize::Output<W, DB>,
    ) -> serialize::Result {
        i64::from(&self.0).to_sql(out)
    }
}

impl<DB> FromSql<sql_types::BigInt, DB> for InstanceCpuCount
where
    DB: Backend,
    i64: FromSql<sql_types::BigInt, DB>,
{
    fn from_sql(bytes: RawValue<DB>) -> deserialize::Result<Self> {
        external::InstanceCpuCount::try_from(i64::from_sql(bytes)?)
            .map(InstanceCpuCount)
            .map_err(|e| e.into())
    }
}

#[derive(Clone, Copy, Debug, PartialEq, AsExpression, FromSqlRow)]
#[sql_type = "sql_types::Inet"]
pub struct Ipv4Net(pub external::Ipv4Net);

NewtypeFrom! { () pub struct Ipv4Net(external::Ipv4Net); }
NewtypeDeref! { () pub struct Ipv4Net(external::Ipv4Net); }

impl<DB> ToSql<sql_types::Inet, DB> for Ipv4Net
where
    DB: Backend,
    IpNetwork: ToSql<sql_types::Inet, DB>,
{
    fn to_sql<W: std::io::Write>(
        &self,
        out: &mut serialize::Output<W, DB>,
    ) -> serialize::Result {
        IpNetwork::V4(*self.0).to_sql(out)
    }
}

impl<DB> FromSql<sql_types::Inet, DB> for Ipv4Net
where
    DB: Backend,
    IpNetwork: FromSql<sql_types::Inet, DB>,
{
    fn from_sql(bytes: RawValue<DB>) -> deserialize::Result<Self> {
        let inet = IpNetwork::from_sql(bytes)?;
        match inet {
            IpNetwork::V4(net) => Ok(Ipv4Net(external::Ipv4Net(net))),
            _ => Err("Expected IPV4".into()),
        }
    }
}

#[derive(Clone, Copy, Debug, PartialEq, AsExpression, FromSqlRow)]
#[sql_type = "sql_types::Inet"]
pub struct Ipv6Net(pub external::Ipv6Net);

NewtypeFrom! { () pub struct Ipv6Net(external::Ipv6Net); }
NewtypeDeref! { () pub struct Ipv6Net(external::Ipv6Net); }

impl<DB> ToSql<sql_types::Inet, DB> for Ipv6Net
where
    DB: Backend,
    IpNetwork: ToSql<sql_types::Inet, DB>,
{
    fn to_sql<W: std::io::Write>(
        &self,
        out: &mut serialize::Output<W, DB>,
    ) -> serialize::Result {
        IpNetwork::V6(self.0 .0).to_sql(out)
    }
}

impl<DB> FromSql<sql_types::Inet, DB> for Ipv6Net
where
    DB: Backend,
    IpNetwork: FromSql<sql_types::Inet, DB>,
{
    fn from_sql(bytes: RawValue<DB>) -> deserialize::Result<Self> {
        let inet = IpNetwork::from_sql(bytes)?;
        match inet {
            IpNetwork::V6(net) => Ok(Ipv6Net(external::Ipv6Net(net))),
            _ => Err("Expected IPV6".into()),
        }
    }
}

#[derive(Clone, Copy, Debug, PartialEq, AsExpression, FromSqlRow)]
#[sql_type = "sql_types::Text"]
pub struct MacAddr(pub external::MacAddr);

NewtypeFrom! { () pub struct MacAddr(external::MacAddr); }
NewtypeDeref! { () pub struct MacAddr(external::MacAddr); }

impl<DB> ToSql<sql_types::Text, DB> for MacAddr
where
    DB: Backend,
    String: ToSql<sql_types::Text, DB>,
{
    fn to_sql<W: std::io::Write>(
        &self,
        out: &mut serialize::Output<W, DB>,
    ) -> serialize::Result {
        self.0.to_string().to_sql(out)
    }
}

impl<DB> FromSql<sql_types::Text, DB> for MacAddr
where
    DB: Backend,
    String: FromSql<sql_types::Text, DB>,
{
    fn from_sql(bytes: RawValue<DB>) -> deserialize::Result<Self> {
        external::MacAddr::try_from(String::from_sql(bytes)?)
            .map(MacAddr)
            .map_err(|e| e.into())
    }
}

// NOTE: This object is not currently stored in the database.
//
// However, it likely will be in the future - for the single-rack
// case, however, it is synthesized.
#[derive(Queryable, Insertable, Debug, Clone, Selectable, Asset)]
#[table_name = "rack"]
pub struct Rack {
    #[diesel(embed)]
    pub identity: RackIdentity,
}

impl Into<external::Rack> for Rack {
    fn into(self) -> external::Rack {
        external::Rack { identity: self.identity() }
    }
}

/// Database representation of a Sled.
#[derive(Queryable, Insertable, Debug, Clone, Selectable, Asset)]
#[table_name = "sled"]
pub struct Sled {
    #[diesel(embed)]
    identity: SledIdentity,
    time_deleted: Option<DateTime<Utc>>,
    rcgen: Generation,

    // ServiceAddress (Sled Agent).
    pub ip: ipnetwork::IpNetwork,
    pub port: i32,
}

impl Sled {
    pub fn new(id: Uuid, addr: SocketAddr) -> Self {
        Self {
            identity: SledIdentity::new(id),
            time_deleted: None,
            rcgen: Generation::new(),
            ip: addr.ip().into(),
            port: addr.port().into(),
        }
    }

    pub fn address(&self) -> SocketAddr {
        // TODO: avoid this unwrap
        SocketAddr::new(self.ip.ip(), u16::try_from(self.port).unwrap())
    }
}

impl DatastoreCollection<Zpool> for Sled {
    type CollectionId = Uuid;
    type GenerationNumberColumn = sled::dsl::rcgen;
    type CollectionTimeDeletedColumn = sled::dsl::time_deleted;
    type CollectionIdColumn = zpool::dsl::sled_id;
}

impl Into<external::Sled> for Sled {
    fn into(self) -> external::Sled {
        let service_address = self.address();
        external::Sled { identity: self.identity(), service_address }
    }
}

/// Database representation of a Pool.
///
/// A zpool represents a ZFS storage pool, allocated on a single
/// physical sled.
#[derive(Queryable, Insertable, Debug, Clone, Selectable, Asset)]
#[table_name = "zpool"]
pub struct Zpool {
    #[diesel(embed)]
    identity: ZpoolIdentity,
    time_deleted: Option<DateTime<Utc>>,
    rcgen: Generation,

    // Sled to which this Zpool belongs.
    pub sled_id: Uuid,

    // TODO: In the future, we may expand this structure to include
    // size, allocation, and health information.
    pub total_size: ByteCount,
}

impl Zpool {
    pub fn new(
        id: Uuid,
        sled_id: Uuid,
        info: &internal::nexus::ZpoolPostRequest,
    ) -> Self {
        Self {
            identity: ZpoolIdentity::new(id),
            time_deleted: None,
            rcgen: Generation::new(),
            sled_id,
            total_size: info.size.into(),
        }
    }
}

impl DatastoreCollection<Dataset> for Zpool {
    type CollectionId = Uuid;
    type GenerationNumberColumn = zpool::dsl::rcgen;
    type CollectionTimeDeletedColumn = zpool::dsl::time_deleted;
    type CollectionIdColumn = dataset::dsl::pool_id;
}

#[derive(Copy, Clone, Debug, AsExpression, FromSqlRow, Deserialize)]
#[sql_type = "sql_types::Text"]
#[serde(transparent)]
#[repr(transparent)]
pub struct DatasetFlavor(internal::nexus::DatasetFlavor);

NewtypeFrom! { () pub struct DatasetFlavor(internal::nexus::DatasetFlavor); }
NewtypeDeref! { () pub struct DatasetFlavor(internal::nexus::DatasetFlavor); }

impl<DB> ToSql<sql_types::Text, DB> for DatasetFlavor
where
    DB: Backend,
    String: ToSql<sql_types::Text, DB>,
{
    fn to_sql<W: std::io::Write>(
        &self,
        out: &mut serialize::Output<W, DB>,
    ) -> serialize::Result {
        self.0.to_string().to_sql(out)
    }
}

impl<DB> FromSql<sql_types::Text, DB> for DatasetFlavor
where
    DB: Backend,
    String: FromSql<sql_types::Text, DB>,
{
    fn from_sql(bytes: RawValue<DB>) -> deserialize::Result<Self> {
        let s = String::from_sql(bytes)?;
        let flavor =
            DatasetFlavor(internal::nexus::DatasetFlavor::from_str(&s)?);
        Ok(flavor)
    }
}

/// Database representation of a Dataset.
///
/// A dataset represents a portion of a Zpool, which is then made
/// available to a service on the Sled.
#[derive(Queryable, Insertable, Debug, Clone, Selectable, Asset)]
#[table_name = "dataset"]
pub struct Dataset {
    #[diesel(embed)]
    identity: DatasetIdentity,
    time_deleted: Option<DateTime<Utc>>,
    rcgen: Generation,

    pub pool_id: Uuid,

    ip: ipnetwork::IpNetwork,
    port: i32,

    flavor: DatasetFlavor,
}

impl Dataset {
    pub fn new(
        id: Uuid,
        pool_id: Uuid,
        addr: SocketAddr,
        flavor: DatasetFlavor,
    ) -> Self {
        Self {
            identity: DatasetIdentity::new(id),
            time_deleted: None,
            rcgen: Generation::new(),
            pool_id,
            ip: addr.ip().into(),
            port: addr.port().into(),
            flavor,
        }
    }

    pub fn address(&self) -> SocketAddr {
        // TODO: avoid this unwrap
        SocketAddr::new(self.ip.ip(), u16::try_from(self.port).unwrap())
    }
}

impl DatastoreCollection<Region> for Dataset {
    type CollectionId = Uuid;
    type GenerationNumberColumn = dataset::dsl::rcgen;
    type CollectionTimeDeletedColumn = dataset::dsl::time_deleted;
    type CollectionIdColumn = region::dsl::dataset_id;
}

// impl DatastoreCollection<Region> for Disk {
//     type CollectionId = Uuid;
//     type GenerationNumberColumn = disk::dsl::rcgen;
//     type CollectionTimeDeletedColumn = disk::dsl::time_deleted;
//     type CollectionIdColumn = region::dsl::disk_id;
// }

/// Database representation of a Region.
///
/// A region represents a portion of a Crucible Downstairs dataset
/// allocated within a volume.
#[derive(Queryable, Insertable, Debug, Clone, Selectable, Asset)]
#[table_name = "region"]
pub struct Region {
    #[diesel(embed)]
    identity: RegionIdentity,

    // TODO: How do we insert into two collections simultaneously?
    dataset_id: Uuid,
    disk_id: Uuid,

    block_size: i64,
    extent_size: i64,
    extent_count: i64,
}

/// Describes an organization within the database.
#[derive(Queryable, Insertable, Debug, Resource, Selectable)]
#[table_name = "organization"]
pub struct Organization {
    #[diesel(embed)]
    identity: OrganizationIdentity,

    /// child resource generation number, per RFD 192
    pub rcgen: Generation,
}

impl Organization {
    /// Creates a new database Organization object.
    pub fn new(params: external::OrganizationCreateParams) -> Self {
        let id = Uuid::new_v4();
        Self {
            identity: OrganizationIdentity::new(id, params.identity),
            rcgen: Generation::new(),
        }
    }
}

impl DatastoreCollection<Project> for Organization {
    type CollectionId = Uuid;
    type GenerationNumberColumn = organization::dsl::rcgen;
    type CollectionTimeDeletedColumn = organization::dsl::time_deleted;
    type CollectionIdColumn = project::dsl::organization_id;
}

impl Into<external::Organization> for Organization {
    fn into(self) -> external::Organization {
        external::Organization { identity: self.identity() }
    }
}

/// Describes a set of updates for the [`Organization`] model.
#[derive(AsChangeset)]
#[table_name = "organization"]
pub struct OrganizationUpdate {
    pub name: Option<Name>,
    pub description: Option<String>,
    pub time_modified: DateTime<Utc>,
}

impl From<external::OrganizationUpdateParams> for OrganizationUpdate {
    fn from(params: external::OrganizationUpdateParams) -> Self {
        Self {
            name: params.identity.name.map(|n| n.into()),
            description: params.identity.description,
            time_modified: Utc::now(),
        }
    }
}

/// Describes a project within the database.
#[derive(Selectable, Queryable, Insertable, Debug, Resource)]
#[table_name = "project"]
pub struct Project {
    #[diesel(embed)]
    identity: ProjectIdentity,

    pub organization_id: Uuid,
}

impl Project {
    /// Creates a new database Project object.
    pub fn new(
        organization_id: Uuid,
        params: external::ProjectCreateParams,
    ) -> Self {
        Self {
            identity: ProjectIdentity::new(Uuid::new_v4(), params.identity),
            organization_id: organization_id,
        }
    }
}

impl Into<external::Project> for Project {
    fn into(self) -> external::Project {
        external::Project {
            identity: self.identity(),
            organization_id: self.organization_id,
        }
    }
}

/// Describes a set of updates for the [`Project`] model.
#[derive(AsChangeset)]
#[table_name = "project"]
pub struct ProjectUpdate {
    pub name: Option<Name>,
    pub description: Option<String>,
    pub time_modified: DateTime<Utc>,
}

impl From<external::ProjectUpdateParams> for ProjectUpdate {
    fn from(params: external::ProjectUpdateParams) -> Self {
        Self {
            name: params.identity.name.map(Name),
            description: params.identity.description,
            time_modified: Utc::now(),
        }
    }
}

/// An Instance (VM).
#[derive(Queryable, Insertable, Debug, Selectable, Resource)]
#[table_name = "instance"]
pub struct Instance {
    #[diesel(embed)]
    identity: InstanceIdentity,

    /// id for the project containing this Instance
    pub project_id: Uuid,

    /// runtime state of the Instance
    #[diesel(embed)]
    pub runtime_state: InstanceRuntimeState,
}

impl Instance {
    pub fn new(
        instance_id: Uuid,
        project_id: Uuid,
        params: &external::InstanceCreateParams,
        runtime: InstanceRuntimeState,
    ) -> Self {
        let identity =
            InstanceIdentity::new(instance_id, params.identity.clone());
        Self { identity, project_id, runtime_state: runtime }
    }

    pub fn runtime(&self) -> &InstanceRuntimeState {
        &self.runtime_state
    }
}

/// Conversion to the external API type.
impl Into<external::Instance> for Instance {
    fn into(self) -> external::Instance {
        external::Instance {
            identity: self.identity(),
            project_id: self.project_id,
            ncpus: self.runtime().ncpus.into(),
            memory: self.runtime().memory.into(),
            hostname: self.runtime().hostname.clone(),
            runtime: self.runtime().clone().into(),
        }
    }
}

/// Runtime state of the Instance, including the actual running state and minimal
/// metadata
///
/// This state is owned by the sled agent running that Instance.
#[derive(Clone, Debug, AsChangeset, Selectable, Insertable, Queryable)]
#[table_name = "instance"]
pub struct InstanceRuntimeState {
    /// runtime state of the Instance
    #[column_name = "state"]
    pub state: InstanceState,
    /// timestamp for this information
    // TODO: Is this redundant with "time_modified"?
    #[column_name = "time_state_updated"]
    pub time_updated: DateTime<Utc>,
    /// generation number for this state
    #[column_name = "state_generation"]
    pub gen: Generation,
    /// which sled is running this Instance
    // TODO: should this be optional?
    #[column_name = "active_server_id"]
    pub sled_uuid: Uuid,
    #[column_name = "ncpus"]
    pub ncpus: InstanceCpuCount,
    #[column_name = "memory"]
    pub memory: ByteCount,
    // TODO-cleanup: Different type?
    #[column_name = "hostname"]
    pub hostname: String,
}

/// Conversion to the external API type.
impl Into<external::InstanceRuntimeState> for InstanceRuntimeState {
    fn into(self) -> external::InstanceRuntimeState {
        external::InstanceRuntimeState {
            run_state: *self.state.state(),
            time_run_state_updated: self.time_updated,
        }
    }
}

/// Conversion from the internal API type.
impl From<internal::nexus::InstanceRuntimeState> for InstanceRuntimeState {
    fn from(state: internal::nexus::InstanceRuntimeState) -> Self {
        Self {
            state: InstanceState::new(state.run_state),
            sled_uuid: state.sled_uuid,
            ncpus: state.ncpus.into(),
            memory: state.memory.into(),
            hostname: state.hostname,
            gen: state.gen.into(),
            time_updated: state.time_updated,
        }
    }
}

/// Conversion to the internal API type.
impl Into<internal::nexus::InstanceRuntimeState> for InstanceRuntimeState {
    fn into(self) -> internal::nexus::InstanceRuntimeState {
        internal::nexus::InstanceRuntimeState {
            run_state: *self.state.state(),
            sled_uuid: self.sled_uuid,
            ncpus: self.ncpus.into(),
            memory: self.memory.into(),
            hostname: self.hostname,
            gen: self.gen.into(),
            time_updated: self.time_updated,
        }
    }
}

/// A wrapper around the external "InstanceState" object,
/// which may be stored to disk.
#[derive(Copy, Clone, Debug, AsExpression, FromSqlRow)]
#[sql_type = "sql_types::Text"]
pub struct InstanceState(external::InstanceState);

impl InstanceState {
    pub fn new(state: external::InstanceState) -> Self {
        Self(state)
    }

    pub fn state(&self) -> &external::InstanceState {
        &self.0
    }
}

impl<DB> ToSql<sql_types::Text, DB> for InstanceState
where
    DB: Backend,
    String: ToSql<sql_types::Text, DB>,
{
    fn to_sql<W: std::io::Write>(
        &self,
        out: &mut serialize::Output<W, DB>,
    ) -> serialize::Result {
        (&self.0.label().to_string() as &String).to_sql(out)
    }
}

impl<DB> FromSql<sql_types::Text, DB> for InstanceState
where
    DB: Backend,
    String: FromSql<sql_types::Text, DB>,
{
    fn from_sql(bytes: RawValue<DB>) -> deserialize::Result<Self> {
        let s = String::from_sql(bytes)?;
        let state = external::InstanceState::try_from(s.as_str())?;
        Ok(InstanceState::new(state))
    }
}

/// A Disk (network block device).
#[derive(Queryable, Insertable, Clone, Debug, Selectable, Resource)]
#[table_name = "disk"]
pub struct Disk {
    #[diesel(embed)]
    identity: DiskIdentity,

    /// id for the project containing this Disk
    pub project_id: Uuid,

    /// runtime state of the Disk
    #[diesel(embed)]
    pub runtime_state: DiskRuntimeState,

    /// size of the Disk
    #[column_name = "size_bytes"]
    pub size: ByteCount,
    /// id for the snapshot from which this Disk was created (None means a blank
    /// disk)
    #[column_name = "origin_snapshot"]
    pub create_snapshot_id: Option<Uuid>,
}

impl Disk {
    pub fn new(
        disk_id: Uuid,
        project_id: Uuid,
        params: external::DiskCreateParams,
        runtime_initial: DiskRuntimeState,
    ) -> Self {
        let identity = DiskIdentity::new(disk_id, params.identity);
        Self {
            identity,
            project_id,
            runtime_state: runtime_initial,
            size: params.size.into(),
            create_snapshot_id: params.snapshot_id,
        }
    }

    pub fn state(&self) -> DiskState {
        self.runtime_state.state()
    }

    pub fn runtime(&self) -> DiskRuntimeState {
        self.runtime_state.clone()
    }

    pub fn attachment(&self) -> Option<DiskAttachment> {
        if let Some(instance_id) = self.runtime_state.attach_instance_id {
            Some(DiskAttachment {
                instance_id,
                disk_id: self.id(),
                disk_name: self.name().clone(),
                disk_state: self.state(),
            })
        } else {
            None
        }
    }
}

/// Conversion to the external API type.
impl Into<external::Disk> for Disk {
    fn into(self) -> external::Disk {
        let device_path = format!("/mnt/{}", self.name().as_str());
        external::Disk {
            identity: self.identity(),
            project_id: self.project_id,
            snapshot_id: self.create_snapshot_id,
            size: self.size.into(),
            state: self.state().into(),
            device_path,
        }
    }
}

#[derive(AsChangeset, Clone, Debug, Queryable, Insertable, Selectable)]
#[table_name = "disk"]
// When "attach_instance_id" is set to None, we'd like to
// clear it from the DB, rather than ignore the update.
#[changeset_options(treat_none_as_null = "true")]
pub struct DiskRuntimeState {
    /// runtime state of the Disk
    pub disk_state: String,
    pub attach_instance_id: Option<Uuid>,
    /// generation number for this state
    #[column_name = "state_generation"]
    pub gen: Generation,
    /// timestamp for this information
    #[column_name = "time_state_updated"]
    pub time_updated: DateTime<Utc>,
}

impl DiskRuntimeState {
    pub fn new() -> Self {
        Self {
            disk_state: external::DiskState::Creating.label().to_string(),
            attach_instance_id: None,
            gen: external::Generation::new().into(),
            time_updated: Utc::now(),
        }
    }

    pub fn detach(self) -> Self {
        Self {
            disk_state: external::DiskState::Detached.label().to_string(),
            attach_instance_id: None,
            gen: self.gen.next().into(),
            time_updated: Utc::now(),
        }
    }

    pub fn state(&self) -> DiskState {
        // TODO: If we could store disk state in-line, we could avoid the
        // unwrap. Would prefer to parse it as such.
        DiskState::new(
            external::DiskState::try_from((
                self.disk_state.as_str(),
                self.attach_instance_id,
            ))
            .unwrap(),
        )
    }
}

/// Conversion from the internal API type.
impl From<internal::nexus::DiskRuntimeState> for DiskRuntimeState {
    fn from(runtime: internal::nexus::DiskRuntimeState) -> Self {
        Self {
            disk_state: runtime.disk_state.label().to_string(),
            attach_instance_id: runtime
                .disk_state
                .attached_instance_id()
                .map(|id| *id),
            gen: runtime.gen.into(),
            time_updated: runtime.time_updated,
        }
    }
}

/// Conversion to the internal API type.
impl Into<internal::nexus::DiskRuntimeState> for DiskRuntimeState {
    fn into(self) -> internal::nexus::DiskRuntimeState {
        internal::nexus::DiskRuntimeState {
            disk_state: self.state().into(),
            gen: self.gen.into(),
            time_updated: self.time_updated,
        }
    }
}

#[derive(Clone, Debug, AsExpression)]
pub struct DiskState(external::DiskState);

impl DiskState {
    pub fn new(state: external::DiskState) -> Self {
        Self(state)
    }

    pub fn state(&self) -> &external::DiskState {
        &self.0
    }

    pub fn is_attached(&self) -> bool {
        self.0.is_attached()
    }

    pub fn attached_instance_id(&self) -> Option<&Uuid> {
        self.0.attached_instance_id()
    }
}

/// Conversion from the external API type.
impl From<external::DiskState> for DiskState {
    fn from(state: external::DiskState) -> Self {
        Self(state)
    }
}
/// Conversion to the external API type.
impl Into<external::DiskState> for DiskState {
    fn into(self) -> external::DiskState {
        self.0
    }
}

/// Type which describes the attachment status of a disk.
#[derive(Clone, Debug)]
pub struct DiskAttachment {
    pub instance_id: Uuid,
    pub disk_id: Uuid,
    pub disk_name: Name,
    pub disk_state: DiskState,
}

impl Into<external::DiskAttachment> for DiskAttachment {
    fn into(self) -> external::DiskAttachment {
        external::DiskAttachment {
            instance_id: self.instance_id,
            disk_id: self.disk_id,
            disk_name: self.disk_name.0,
            disk_state: self.disk_state.0,
        }
    }
}

/// Information announced by a metric server, used so that clients can contact it and collect
/// available metric data from it.
#[derive(Queryable, Insertable, Debug, Clone, Selectable, Asset)]
#[table_name = "metricproducer"]
pub struct ProducerEndpoint {
    #[diesel(embed)]
    identity: ProducerEndpointIdentity,

    pub ip: ipnetwork::IpNetwork,
    pub port: i32,
    pub interval: f64,
    pub base_route: String,
    pub oximeter_id: Uuid,
}

impl ProducerEndpoint {
    /// Create a new endpoint, with the data announced by the producer and a chosen Oximeter
    /// instance to act as its collector.
    pub fn new(
        endpoint: &internal::nexus::ProducerEndpoint,
        oximeter_id: Uuid,
    ) -> Self {
        Self {
            identity: ProducerEndpointIdentity::new(endpoint.id),
            ip: endpoint.address.ip().into(),
            port: endpoint.address.port().into(),
            base_route: endpoint.base_route.clone(),
            interval: endpoint.interval.as_secs_f64(),
            oximeter_id,
        }
    }

    /// Return the route that can be used to request metric data.
    pub fn collection_route(&self) -> String {
        format!("{}/{}", &self.base_route, self.id())
    }
}

/// Message used to notify Nexus that this oximeter instance is up and running.
#[derive(Queryable, Insertable, Debug, Clone, Copy)]
#[table_name = "oximeter"]
pub struct OximeterInfo {
    /// The ID for this oximeter instance.
    pub id: Uuid,
    /// When this resource was created.
    pub time_created: DateTime<Utc>,
    /// When this resource was last modified.
    pub time_modified: DateTime<Utc>,
    /// The address on which this oximeter instance listens for requests
    pub ip: ipnetwork::IpNetwork,
    pub port: i32,
}

impl OximeterInfo {
    pub fn new(info: &internal::nexus::OximeterInfo) -> Self {
        let now = Utc::now();
        Self {
            id: info.collector_id,
            time_created: now,
            time_modified: now,
            ip: info.address.ip().into(),
            port: info.address.port().into(),
        }
    }
}

#[derive(Queryable, Insertable, Clone, Debug, Selectable, Resource)]
#[table_name = "vpc"]
pub struct Vpc {
    #[diesel(embed)]
    identity: VpcIdentity,

    pub project_id: Uuid,
    pub dns_name: Name,
}

impl Vpc {
    pub fn new(
        vpc_id: Uuid,
        project_id: Uuid,
        params: external::VpcCreateParams,
    ) -> Self {
        let identity = VpcIdentity::new(vpc_id, params.identity);
        Self { identity, project_id, dns_name: params.dns_name.into() }
    }
}

impl Into<external::Vpc> for Vpc {
    fn into(self) -> external::Vpc {
        external::Vpc {
            identity: self.identity(),
            project_id: self.project_id,
            dns_name: self.dns_name.0,
        }
    }
}

#[derive(AsChangeset)]
#[table_name = "vpc"]
pub struct VpcUpdate {
    pub name: Option<Name>,
    pub description: Option<String>,
    pub time_modified: DateTime<Utc>,
    pub dns_name: Option<Name>,
}

impl From<external::VpcUpdateParams> for VpcUpdate {
    fn from(params: external::VpcUpdateParams) -> Self {
        Self {
            name: params.identity.name.map(Name),
            description: params.identity.description,
            time_modified: Utc::now(),
            dns_name: params.dns_name.map(Name),
        }
    }
}

#[derive(Queryable, Insertable, Clone, Debug, Selectable, Resource)]
#[table_name = "vpcsubnet"]
pub struct VpcSubnet {
    #[diesel(embed)]
    identity: VpcSubnetIdentity,

    pub vpc_id: Uuid,
    pub ipv4_block: Option<Ipv4Net>,
    pub ipv6_block: Option<Ipv6Net>,
}

impl VpcSubnet {
    pub fn new(
        subnet_id: Uuid,
        vpc_id: Uuid,
        params: external::VpcSubnetCreateParams,
    ) -> Self {
        let identity = VpcSubnetIdentity::new(subnet_id, params.identity);
        Self {
            identity,
            vpc_id,
            ipv4_block: params.ipv4_block.map(Ipv4Net),
            ipv6_block: params.ipv6_block.map(Ipv6Net),
        }
    }
}

impl Into<external::VpcSubnet> for VpcSubnet {
    fn into(self) -> external::VpcSubnet {
        external::VpcSubnet {
            identity: self.identity(),
            vpc_id: self.vpc_id,
            ipv4_block: self.ipv4_block.map(|ip| ip.into()),
            ipv6_block: self.ipv6_block.map(|ip| ip.into()),
        }
    }
}

#[derive(AsChangeset)]
#[table_name = "vpcsubnet"]
pub struct VpcSubnetUpdate {
    pub name: Option<Name>,
    pub description: Option<String>,
    pub time_modified: DateTime<Utc>,
    pub ipv4_block: Option<Ipv4Net>,
    pub ipv6_block: Option<Ipv6Net>,
}

impl From<external::VpcSubnetUpdateParams> for VpcSubnetUpdate {
    fn from(params: external::VpcSubnetUpdateParams) -> Self {
        Self {
            name: params.identity.name.map(Name),
            description: params.identity.description,
            time_modified: Utc::now(),
            ipv4_block: params.ipv4_block.map(Ipv4Net),
            ipv6_block: params.ipv6_block.map(Ipv6Net),
        }
    }
}

#[derive(Queryable, Insertable, Clone, Debug, Selectable, Resource)]
#[table_name = "vpcrouter"]
pub struct VpcRouter {
    #[diesel(embed)]
    identity: VpcRouterIdentity,

    pub vpc_id: Uuid,
}

impl VpcRouter {
    pub fn new(
        router_id: Uuid,
        vpc_id: Uuid,
        params: external::VpcRouterCreateParams,
    ) -> Self {
        let identity = VpcRouterIdentity::new(router_id, params.identity);
        Self { identity, vpc_id }
    }
}

impl Into<external::VpcRouter> for VpcRouter {
    fn into(self) -> external::VpcRouter {
        external::VpcRouter { identity: self.identity(), vpc_id: self.vpc_id }
    }
}

#[derive(AsChangeset)]
#[table_name = "vpcrouter"]
pub struct VpcRouterUpdate {
    pub name: Option<Name>,
    pub description: Option<String>,
    pub time_modified: DateTime<Utc>,
}

impl From<external::VpcRouterUpdateParams> for VpcRouterUpdate {
    fn from(params: external::VpcRouterUpdateParams) -> Self {
        Self {
            name: params.identity.name.map(Name),
            description: params.identity.description,
            time_modified: Utc::now(),
        }
    }
}

#[derive(Queryable, Insertable, Clone, Debug, Resource)]
#[table_name = "networkinterface"]
pub struct NetworkInterface {
    #[diesel(embed)]
    pub identity: NetworkInterfaceIdentity,

    pub vpc_id: Uuid,
    pub subnet_id: Uuid,
    pub mac: MacAddr,
    pub ip: ipnetwork::IpNetwork,
}

// TODO: `struct SessionToken(String)` for session token

#[derive(Queryable, Insertable, Clone, Debug, Selectable)]
#[table_name = "consolesession"]
pub struct ConsoleSession {
    pub token: String,
    pub time_created: DateTime<Utc>,
    pub time_last_used: DateTime<Utc>,
    pub user_id: Uuid,
}

impl ConsoleSession {
    pub fn new(token: String, user_id: Uuid) -> Self {
        let now = Utc::now();
        Self { token, user_id, time_last_used: now, time_created: now }
    }
}<|MERGE_RESOLUTION|>--- conflicted
+++ resolved
@@ -3,13 +3,9 @@
 use crate::db::collection_insert::DatastoreCollection;
 use crate::db::identity::{Asset, Resource};
 use crate::db::schema::{
-<<<<<<< HEAD
-    dataset, disk, instance, metricproducer, networkinterface, organization,
-    oximeter, project, rack, region, sled, vpc, vpcrouter, vpcsubnet, zpool,
-=======
-    consolesession, disk, instance, metricproducer, networkinterface,
-    organization, oximeter, project, rack, sled, vpc, vpcrouter, vpcsubnet,
->>>>>>> 9a13dc26
+    consolesession, dataset, disk, instance, metricproducer, networkinterface,
+    organization, oximeter, project, rack, region, sled, vpc, vpcrouter,
+    vpcsubnet, zpool,
 };
 use chrono::{DateTime, Utc};
 use db_macros::{Asset, Resource};
