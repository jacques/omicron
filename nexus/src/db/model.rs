--- conflicted
+++ resolved
@@ -3,15 +3,9 @@
 use crate::db::collection_insert::DatastoreCollection;
 use crate::db::identity::{Asset, Resource};
 use crate::db::schema::{
-<<<<<<< HEAD
-    console_session, dataset, disk, instance, metric_producer,
-    network_interface, organization, oximeter, project, rack, region, sled,
-    vpc, vpc_router, vpc_subnet, zpool,
-=======
-    console_session, disk, instance, metric_producer, network_interface,
-    organization, oximeter, project, rack, router_route, sled, vpc, vpc_router,
-    vpc_subnet,
->>>>>>> 66b08b34
+    console_session, dataset, disk, instance, metric_producer, network_interface,
+    organization, oximeter, project, rack, region, router_route, sled, vpc,
+    vpc_router, vpc_subnet, zpool
 };
 use chrono::{DateTime, Utc};
 use db_macros::{Asset, Resource};
