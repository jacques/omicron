--- conflicted
+++ resolved
@@ -110,12 +110,9 @@
         // a decision from the previous boot.
         self.launch(&digests, &tar_source, &destination, "nexus")?;
 
-<<<<<<< HEAD
-=======
         // TODO-correctness: The same note as above applies to oximeter.
         self.launch(&digests, &tar_source, &destination, "oximeter")?;
 
->>>>>>> 64610b36
         // Note that we extract the propolis-server, but do not launch it.
         // This is the responsibility of the sled agent in response to requests
         // from Nexus.
