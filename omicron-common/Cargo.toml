--- conflicted
+++ resolved
@@ -9,14 +9,10 @@
 futures = "0.3.15"
 http = "0.2.0"
 hyper = "0.14"
-<<<<<<< HEAD
-libc = "0.2.71"
+libc = "0.2.94"
 propolis-server = { path = "../../propolis/propolis-server" }
 rayon = "1.5"
 reqwest = { version = "0.11", default-features = false, features = ["rustls-tls"] }
-=======
-libc = "0.2.94"
->>>>>>> 8f1f4ca8
 ring = "0.16"
 serde_derive = "1.0"
 serde_json = "1.0"
