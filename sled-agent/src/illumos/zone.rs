--- conflicted
+++ resolved
@@ -59,6 +59,9 @@
 
     #[error("Failed to parse output: {0}")]
     Parse(#[from] std::string::FromUtf8Error),
+
+    #[error("Error accessing filesystem: {0}")]
+    Filesystem(std::io::Error),
 
     #[error("Value not found")]
     NotFound,
@@ -74,27 +77,19 @@
         if let Some(zone) = Self::find(name)? {
             info!(log, "halt_and_remove: Zone state: {:?}", zone.state());
             if zone.state() == zone::State::Running {
-                zone::Adm::new(name).halt().map_err(|e| Error::Halt(e))?;
+                zone::Adm::new(name).halt().map_err(Error::Halt)?;
             }
             zone::Adm::new(name)
                 .uninstall(/* force= */ true)
-                .map_err(|e| Error::Uninstall(e))?;
+                .map_err(Error::Uninstall)?;
             zone::Config::new(name)
                 .delete(/* force= */ true)
                 .run()
-                .map_err(|e| Error::Delete(e))?;
-        }
-        Ok(())
-    }
-
-<<<<<<< HEAD
-    fn create_base(
-        name: &str,
-        log: &Logger,
-        filesystems: &[zone::Fs],
-        devices: &[zone::Device],
-    ) -> Result<(), Error> {
-=======
+                .map_err(Error::Delete)?;
+        }
+        Ok(())
+    }
+
     /// Seed the SMF files within a zone.
     ///
     /// This is a performance optimization, which manages to shave
@@ -123,9 +118,7 @@
         log: &Logger,
         mountpoint: &std::path::Path,
     ) -> Result<(), Error> {
-        let tmpdir = tempfile::tempdir().map_err(|e| {
-            Error::internal_error(&format!("Tempdir err: {}", e))
-        })?;
+        let tmpdir = tempfile::tempdir().map_err(Error::Filesystem)?;
         let mountpoint = mountpoint.to_str().unwrap();
 
         let repo = format!("{}/repo.db", tmpdir.as_ref().to_string_lossy());
@@ -133,12 +126,7 @@
         let manifests = format!("{}/lib/svc/manifest", mountpoint);
         let installto = format!("{}/etc/svc/repository.db", mountpoint);
 
-        std::fs::copy(&seed, &repo).map_err(|e| {
-            Error::internal_error(&format!(
-                "Cannot copy seed DB to tempdir: {}",
-                e
-            ))
-        })?;
+        std::fs::copy(&seed, &repo).map_err(Error::Filesystem)?;
 
         let mut env = std::collections::HashMap::new();
         let dtd = "/usr/share/lib/xml/dtd/service_bundle.dtd.1".to_string();
@@ -153,19 +141,17 @@
         execute(command)?;
         info!(log, "Seeding SMF repository at {} - Complete", mountpoint);
 
-        std::fs::copy(&repo, &installto).map_err(|e| {
-            Error::internal_error(&format!("Cannot copy SMF DB: {}", e))
-        })?;
-
-        Ok(())
-    }
-
-    /// Creates a "base" zone for Propolis, from which other Propolis
-    /// zones may quickly be cloned.
-    pub fn create_base(log: &Logger) -> Result<(), Error> {
-        let name = BASE_ZONE;
-
->>>>>>> 9b9d943e
+        std::fs::copy(&repo, &installto).map_err(Error::Filesystem)?;
+
+        Ok(())
+    }
+
+    fn create_base(
+        name: &str,
+        log: &Logger,
+        filesystems: &[zone::Fs],
+        devices: &[zone::Device],
+    ) -> Result<(), Error> {
         info!(log, "Querying for prescence of zone: {}", name);
         if let Some(zone) = Self::find(name)? {
             info!(
@@ -199,30 +185,17 @@
             .set_path(&path)
             .set_autoboot(false)
             .set_ip_type(zone::IpType::Exclusive);
-<<<<<<< HEAD
         for fs in filesystems {
             cfg.add_fs(&fs);
         }
         for device in devices {
             cfg.add_device(device);
         }
-        cfg.run().map_err(|e| Error::Configure(e))?;
-
-=======
-        cfg.add_fs(&zone::Fs {
-            ty: "lofs".to_string(),
-            dir: PROPOLIS_SVC_DIRECTORY.to_string(),
-            special: PROPOLIS_SVC_DIRECTORY.to_string(),
-            options: vec!["ro".to_string()],
-            ..Default::default()
-        });
-        cfg.run().map_err(|e| Error::InternalError {
-            internal_message: format!("Failed to create base zone: {}", e),
-        })?;
->>>>>>> 9b9d943e
+        cfg.run().map_err(Error::Configure)?;
+
         // TODO: This process takes a little while... Consider optimizing.
         info!(log, "Installing base zone: {}", name);
-        zone::Adm::new(name).install(&[]).map_err(|e| Error::Install(e))?;
+        zone::Adm::new(name).install(&[]).map_err(Error::Install)?;
 
         info!(log, "Seeding base zone: {}", name);
         let root = format!("{}/{}", path, "root");
@@ -289,7 +262,7 @@
                 ..Default::default()
             });
         }
-        cfg.run().map_err(|e| Error::Configure(e))?;
+        cfg.run().map_err(Error::Configure)?;
         Ok(())
     }
 
@@ -322,7 +295,7 @@
 
     /// Clones a zone (named `name`) from the base Propolis zone.
     fn clone_from_base(name: &str, base: &str) -> Result<(), Error> {
-        zone::Adm::new(name).clone(base).map_err(|e| Error::Clone(e))?;
+        zone::Adm::new(name).clone(base).map_err(Error::Clone)?;
         Ok(())
     }
 
@@ -338,7 +311,7 @@
 
     /// Boots a zone (named `name`).
     pub fn boot(name: &str) -> Result<(), Error> {
-        zone::Adm::new(name).boot().map_err(|e| Error::Boot(e))?;
+        zone::Adm::new(name).boot().map_err(Error::Boot)?;
         Ok(())
     }
 
@@ -347,7 +320,7 @@
     /// These zones must have names starting with [`ZONE_PREFIX`].
     pub fn get() -> Result<Vec<zone::Zone>, Error> {
         Ok(zone::Adm::list()
-            .map_err(|e| Error::List(e))?
+            .map_err(Error::List)?
             .into_iter()
             .filter(|z| z.name().starts_with(ZONE_PREFIX))
             .collect())
@@ -375,7 +348,7 @@
         ]);
         let output = execute(cmd)?;
         String::from_utf8(output.stdout)
-            .map_err(|e| Error::Parse(e))?
+            .map_err(Error::Parse)?
             .lines()
             .find_map(|name| {
                 if name.starts_with(VNIC_PREFIX_CONTROL) {
