//! Mock structures for testing.

use mockall::mock;
<<<<<<< HEAD
use omicron_common::api::external::Error;
use omicron_common::api::internal::nexus::DatasetPostRequest;
use omicron_common::api::internal::nexus::DatasetPostResponse;
use omicron_common::api::internal::nexus::InstanceRuntimeState;
use omicron_common::api::internal::nexus::SledAgentStartupInfo;
use omicron_common::api::internal::nexus::ZpoolPostRequest;
use omicron_common::api::internal::nexus::ZpoolPostResponse;
=======
use omicron_common::{
    api::external::Error,
    nexus_client::types::{InstanceRuntimeState, SledAgentStartupInfo},
};
>>>>>>> 927ee368
use slog::Logger;
use uuid::Uuid;

mock! {
    pub NexusClient {
        pub fn new(server_addr: &str, log: Logger) -> Self;
        pub async fn cpapi_sled_agents_post(
            &self,
            id: &Uuid,
            info: &SledAgentStartupInfo,
        ) -> Result<(), Error>;
        pub async fn cpapi_instances_put(
            &self,
            id: &Uuid,
            new_runtime_state: &InstanceRuntimeState,
        ) -> Result<(), Error>;
        pub async fn zpool_post(
            &self,
            zpool_id: Uuid,
            sled_id: Uuid,
            info: ZpoolPostRequest,
        ) -> Result<ZpoolPostResponse, Error>;
        pub async fn dataset_post(
            &self,
            dataset_id: Uuid,
            zpool_id: Uuid,
            info: DatasetPostRequest,
        ) -> Result<DatasetPostResponse, Error>;
    }
}<|MERGE_RESOLUTION|>--- conflicted
+++ resolved
@@ -1,20 +1,11 @@
 //! Mock structures for testing.
 
+use anyhow::Error;
 use mockall::mock;
-<<<<<<< HEAD
-use omicron_common::api::external::Error;
-use omicron_common::api::internal::nexus::DatasetPostRequest;
-use omicron_common::api::internal::nexus::DatasetPostResponse;
-use omicron_common::api::internal::nexus::InstanceRuntimeState;
-use omicron_common::api::internal::nexus::SledAgentStartupInfo;
-use omicron_common::api::internal::nexus::ZpoolPostRequest;
-use omicron_common::api::internal::nexus::ZpoolPostResponse;
-=======
-use omicron_common::{
-    api::external::Error,
-    nexus_client::types::{InstanceRuntimeState, SledAgentStartupInfo},
+use omicron_common::nexus_client::types::{
+    DatasetPostRequest, DatasetPostResponse, InstanceRuntimeState,
+    SledAgentStartupInfo, ZpoolPostRequest, ZpoolPostResponse,
 };
->>>>>>> 927ee368
 use slog::Logger;
 use uuid::Uuid;
 
@@ -33,15 +24,15 @@
         ) -> Result<(), Error>;
         pub async fn zpool_post(
             &self,
-            zpool_id: Uuid,
-            sled_id: Uuid,
-            info: ZpoolPostRequest,
+            zpool_id: &Uuid,
+            sled_id: &Uuid,
+            info: &ZpoolPostRequest,
         ) -> Result<ZpoolPostResponse, Error>;
         pub async fn dataset_post(
             &self,
-            dataset_id: Uuid,
-            zpool_id: Uuid,
-            info: DatasetPostRequest,
+            dataset_id: &Uuid,
+            zpool_id: &Uuid,
+            info: &DatasetPostRequest,
         ) -> Result<DatasetPostResponse, Error>;
     }
 }