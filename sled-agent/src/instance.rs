--- conflicted
+++ resolved
@@ -47,7 +47,7 @@
 
     // TODO: Remove this error; prefer to retry notifications.
     #[error("Notifying Nexus failed: {0}")]
-    Notification(omicron_common::api::external::Error),
+    Notification(anyhow::Error),
 
     // TODO: This error type could become more specific
     #[error("Error performing a state transition: {0}")]
@@ -192,11 +192,6 @@
 
         // Notify Nexus of the state change.
         self.nexus_client
-<<<<<<< HEAD
-            .notify_instance_updated(self.id(), self.state.current())
-            .await
-            .map_err(|e| Error::Notification(e))?;
-=======
             .cpapi_instances_put(
                 self.id(),
                 &omicron_common::nexus_client::types::InstanceRuntimeState::from(
@@ -204,8 +199,7 @@
                 ),
             )
             .await
-            .map_err(Error::from)?;
->>>>>>> 927ee368
+            .map_err(|e| Error::Notification(e))?;
 
         // Take the next action, if any.
         if let Some(action) = action {
